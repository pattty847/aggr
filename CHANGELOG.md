--- conflicted
+++ resolved
@@ -2,8 +2,6 @@
 
 All notable changes to this project will be documented here.
 
-<<<<<<< HEAD
-=======
 ## [3.2] - 2022-07-09
 ### Added
 - Trades feed lite
@@ -18,23 +16,14 @@
 - Custom workspace url
 
 
->>>>>>> 21be29db
 ## [3.1.3] - 2022-06-05
 ### Added
 - Add volume delta to markets pane
 - Add period (reset counts upon every 1m / 15m / 30m / 1h / 4h) to markets pane
-<<<<<<< HEAD
-
-### Changed
-- Suffix local perps symbols with "PERP" (ex: BINANCE_FUTURES:btcusdt -> BTCUSDTPERP)
+### Changed
 - use Binance's aggTrade streams instead of raw
 
-=======
-### Changed
-- use Binance's aggTrade streams instead of raw
-
-
->>>>>>> 21be29db
+
 ## [3.1.2] - 2022-05-23
 ### Added
 - last(value, length) script function
