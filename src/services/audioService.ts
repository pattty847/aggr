import Vue from 'vue'
import Tuna from 'tunajs'
import store from '../store'
import { findClosingBracketMatchIndex, parseFunctionArguments } from '@/utils/helpers'

const savedAudioBuffers = {}


export type AudioFunction = (
  audioService: AudioService,
  // audioType: AudioType,
  // play: (
  //   frequency?: number,
  //   gain?: number,
  //   fadeOut?: number,
  //   delay?: number,
  //   fadeIn?: number,
  //   holdDuration?: number,
  //   osc?: string,
  //   startGain?: number,
  //   endGain?: number
  // ) => Promise<void>,
  ratio: number,
  side: 'buy' | 'sell',
  level: number
) => void

// export type AudioURLFunction = (
//   playurl: (url?: string, startTime?: number, gain?: number, fadeOut?: number, delay?: number, fadeIn?: number, holdDuration?: number, startGain?: number, endGain?: number) => Promise<void>,
//   ratio: number,
//   side: 'buy' | 'sell',
//   level: number
// ) => void

class AudioService {
  static savedAudioBuffers = {}
  context: AudioContext
  tuna: any

  output: any

  // _play: (
  //   frequency?: number,
  //   gain?: number,
  //   fadeOut?: number,
  //   delay?: number,
  //   fadeIn?: number,
  //   holdDuration?: number,
  //   osc?: string,
  //   startGain?: number,
  //   endGain?: number
  // ) => Promise<void>
  // _playurl: (url?: string, startTime?: number, gain?: number, fadeOut?: number, delay?: number, fadeIn?: number, holdDuration?: number, startGain?: number, endGain?: number) => Promise<void>
  count = 0
  minTime = 0
  debug = false

  constructor() {
    // this._play = this.play.bind(this)
    // this._playurl = this.playurl.bind(this)
  }

  connect() {
    console.log(`[sfx] connect`)
    if (this.context) {
      console.debug(`[sfx] context already exists -> abort`)
      return
    }

    this.minTime = 0
    this.count = 0

    Vue.nextTick(() => {
      this.bindContext()
      this.bindOutput()
    })
  }

  bindContext() {
    // this.context = new AudioContext()
    this.context = new ((window as any).AudioContext || (window as any).webkitAudioContext)()

    let checkInProgress = false

    if (this.context.state === 'suspended') {
      const application = document.body

      setTimeout(() => {
        application.focus()
      }, 500)

      const resumeOnFocus = (event => {
        if (checkInProgress) {
          return
        }

        checkInProgress = true

        console.log('[sfx] Yet another try to start AudioContext')

        if (this.context && store.state.settings.useAudio) {
          this.context.resume()
        }

        setTimeout(() => {
          if (!store.state.settings.useAudio || this.context.state !== 'suspended') {
            if (store.state.settings.useAudio) {
              store.dispatch('app/showNotice', {
                id: 'audio',
                type: 'success',
                title: 'Audio resumed successfully 🔊'
              })

              console.info(`[sfx] AudioContext resumed successfully during the "${event.type}" event.`)
            }

            window.removeEventListener('focus', resumeOnFocus)
            window.removeEventListener('blur', resumeOnFocus)
            application.removeEventListener('click', resumeOnFocus)
          } else if (this.context.state === 'suspended') {
            store.dispatch('app/showNotice', {
              id: 'audio',
              type: 'error',
              title: 'Browser prevented audio from starting 😣<br>Click somewhere to retry.'
            })
          }

          checkInProgress = false
        }, 500)
      }).bind(this)

      window.addEventListener('blur', resumeOnFocus)
      window.addEventListener('focus', resumeOnFocus)
      application.addEventListener('click', resumeOnFocus)
    } else {
      store.dispatch('app/showNotice', {
        id: 'audio',
        type: 'success',
        title: 'Audio enabled 🔊'
      })
    }

    return this.context
  }

  bindOutput() {
    if (!this.context) {
      return
    }

    if (this.output) {
      this.output.disconnect()
      this.output = null
    }

    this.tuna = new Tuna(this.context)

    const effects = []

    if (store.state.settings.audioPingPong) {
      effects.push(
        new this.tuna.PingPongDelay({
          wetLevel: 0.6, //0 to 1
          feedback: 0.01, //0 to 1
          delayTimeLeft: 175, //1 to 10000 (milliseconds)
          delayTimeRight: 100 //1 to 10000 (milliseconds)
        })
      )
    }

    if (store.state.settings.audioDelay) {
      effects.push(
        new this.tuna.Delay({
          feedback: 0.3, //0 to 1+
          delayTime: 80, //1 to 10000 milliseconds
          wetLevel: 0.3, //0 to 1+
          dryLevel: 0.5, //0 to 1+
          cutoff: 2000, //cutoff frequency of the built in lowpass-filter. 20 to 22050
          bypass: 1
        })
      )
    }

    if (store.state.settings.audioCompressor) {
      effects.push(
        new this.tuna.Compressor({
          threshold: -1, //-100 to 0
          makeupGain: 1, //0 and up (in decibels)
          attack: 1, //0 to 1000
          release: 0, //0 to 3000
          ratio: 4, //1 to 20
          knee: 5, //0 to 40
          automakeup: true, //true/false
          bypass: 0
        })
      )
    }

    if (store.state.settings.audioFilter) {
      effects.push(
        new this.tuna.Filter({
          frequency: 800, //20 to 22050
          Q: 10, //0.001 to 100
          gain: -10, //-40 to 40 (in decibels)
          filterType: 'highpass', //lowpass, highpass, bandpass, lowshelf, highshelf, peaking, notch, allpass
          bypass: 0
        })
      )
    }

    if (effects.length) {
      let source

      for (const effect of effects) {
        if (source) {
          source.connect(effect)
        }

        source = effect
      }

      source.connect(this.context.destination)

      console.debug(`[sfx] created output with ${effects.length} effect(s)`)

      this.output = effects[0]
    } else {
      console.debug(`[sfx] created output (no effect)`)
      this.output = this.context.destination
    }
  }

<<<<<<< HEAD
  loadSoundBuffer(url) {
    return new Promise((resolve, reject) => {
      // if (process.env.VUE_APP_PROXY_URL) {
      //   url = process.env.VUE_APP_PROXY_URL + url
      // }
      if (AudioService.savedAudioBuffers[url] === undefined || !(AudioService.savedAudioBuffers[url] instanceof AudioBuffer)) {
        fetch(url).then(res => res.arrayBuffer()).then(arrayBuffer => {
          this.context.decodeAudioData(arrayBuffer).then(audioBuffer => {
            AudioService.savedAudioBuffers[url] = audioBuffer
            resolve(audioBuffer)
          }).catch(error => {
            reject(error)
          })
        }).catch(error => {
          reject(error)
        })
      } else {
        resolve(AudioService.savedAudioBuffers[url])
      }
    })
  }

  async playurl(url?: string, startTime?: number, gain?: number, fadeOut?: number, delay?: number, fadeIn?: number, holdDuration?: number, startGain?: number, endGain?: number) {
    if (this.context.state !== 'running') {
      return
    }
    // Create a gain node and buffersource
    const gainNode = this.context.createGain();
    const source = this.context.createBufferSource();

    this.loadSoundBuffer(url).then((buffer: AudioBuffer) => {
      source.buffer = buffer
      // Connect the source to the gain node.
      source.connect(gainNode);
      // Connect the gain node to the destination.
      gainNode.connect(this.output);

      source.onended = () => {
        gainNode.disconnect()
        this.count--
      }
      this.count++


      let cueTime = 0

      if (!this.minTime) {
        this.minTime = this.context.currentTime
      } else {
        this.minTime = Math.max(this.minTime, this.context.currentTime)
        if (!delay) {
          cueTime = this.count > 10 ? (this.count > 20 ? (this.count > 100 ? 0.01 : 0.02) : 0.04) : 0.08
        }
      }

      const time = this.minTime + cueTime + delay

      this.minTime += cueTime

      const offset = time - this.context.currentTime
      
      source.start(time, startTime)
      source.stop(0.2 + time + holdDuration)

      if (fadeIn) {
        gainNode.gain.setValueAtTime(startGain, this.context.currentTime)

        gainNode.gain.exponentialRampToValueAtTime(gain, time + fadeIn)

        if (fadeOut) {
          gainNode.gain.setValueAtTime(gain, time + fadeIn + holdDuration)

          setTimeout(() => {
            gainNode.gain.exponentialRampToValueAtTime(endGain, time + fadeIn + holdDuration + fadeOut)
          }, (offset + fadeIn + holdDuration) * 1000)
        }
      } else {
        gainNode.gain.setValueAtTime(gain, time)

        if (fadeOut) {
          gainNode.gain.exponentialRampToValueAtTime(endGain, time + fadeIn + holdDuration + fadeOut)
        }
      }

    })

    
  }

  async play(
=======
  play(
>>>>>>> fd1dbac8
    frequency?: number,
    gain?: number,
    fadeOut?: number,
    delay?: number,
    fadeIn?: number,
    holdDuration?: number,
    osc?: OscillatorType,
    startGain?: number,
    endGain?: number
  ) {
    if (this.context.state !== 'running') {
      return
    }

    const oscillatorNode = this.context.createOscillator()
    const gainNode = this.context.createGain()

    oscillatorNode.frequency.value = frequency
    oscillatorNode.type = osc || 'triangle'

    oscillatorNode.onended = () => {
      oscillatorNode.disconnect()
      gainNode.disconnect()
      this.count--
    }

    gainNode.connect(this.output)
    oscillatorNode.connect(gainNode)
    this.count++

    let cueTime = 0

    if (!this.minTime) {
      this.minTime = this.context.currentTime
    } else {
      this.minTime = Math.max(this.minTime, this.context.currentTime)
      if (!delay) {
        cueTime = this.count > 10 ? (this.count > 20 ? (this.count > 100 ? 0.01 : 0.02) : 0.04) : 0.08
      }
    }

    const time = this.minTime + cueTime + delay

    this.minTime += cueTime

    const offset = time - this.context.currentTime
    oscillatorNode.start(time - .05)
    oscillatorNode.stop(time + fadeIn + holdDuration + fadeOut)

    if (fadeIn) {
      gainNode.gain.setValueAtTime(startGain, time - .05)

      gainNode.gain.exponentialRampToValueAtTime(gain, time + fadeIn)

      if (fadeOut) {
        gainNode.gain.setValueAtTime(gain, time + fadeIn + holdDuration)

        setTimeout(() => {
          gainNode.gain.exponentialRampToValueAtTime(endGain, time + fadeIn + holdDuration + fadeOut)
        }, (offset + fadeIn + holdDuration) * 1000)
      }
    } else {
      gainNode.gain.setValueAtTime(gain, time - .05)

      if (fadeOut) {
        gainNode.gain.exponentialRampToValueAtTime(endGain, time + fadeIn + holdDuration + fadeOut)
      }
    }
  }

  reconnect() {
    this.disconnect()
    this.connect()
  }

  disconnect() {
    console.log(`[sfx] disconnect`)
    if (this.context && this.context.state === 'running') {
      console.debug(`[sfx] close context`)
      this.context.close()
    }

    if (this.output) {
      this.output.disconnect()
    }

    this.context = null

    this.output = null

    store.dispatch('app/showNotice', {
      id: 'audio',
      title: 'Audio disabled 🔇'
    })
  }

  // eslint-disable-next-line @typescript-eslint/no-unused-vars
  buildAudioFunction(litteral, side, frequencyMultiplier: number = null, gainMultiplier: number = null, test = false) {
    litteral = `'use strict'; 
    var gain = Math.sqrt(ratio);
    ${litteral}`

    const FUNCTION_LOOKUP_REGEX_FREQUENCY = /play\(/g
    const FUNCTION_LOOKUP_REGEX_URL = /playurl\(/g
    let frequencyMatch = null
    let isFrequencyMatch = false
    let wasFrequencyMatch = false
    let urlMatch = null
    let isUrlMatch = false
    let wasUrlMatch = false
    let functionMatch = null

    if (gainMultiplier === null) {
      gainMultiplier = store.state.settings.audioVolume
    }

<<<<<<< HEAD
    try {
      do {
        if ((frequencyMatch = FUNCTION_LOOKUP_REGEX_FREQUENCY.exec(litteral))) {
          // console.log('frequency regex match')
          functionMatch = frequencyMatch
          isFrequencyMatch = true
          isUrlMatch = false
        } else if ((urlMatch = FUNCTION_LOOKUP_REGEX_URL.exec(litteral))) {
          // console.log('url regex match')
          functionMatch = urlMatch
          isUrlMatch = true
          isFrequencyMatch = false
        } else {
          functionMatch = null
          wasUrlMatch = isUrlMatch
          isUrlMatch = false
          wasFrequencyMatch = isFrequencyMatch
          isFrequencyMatch = false
        }
        if (functionMatch) {
          // console.log(functionMatch)
          const originalParameters = litteral.slice(
            functionMatch.index + functionMatch[0].length,
            findClosingBracketMatchIndex(litteral, functionMatch.index + functionMatch[0].length - 1)
          )

          const functionArguments = parseFunctionArguments(originalParameters)

          if (isUrlMatch) {

            const defaultArguments = [
              `'https://ia902807.us.archive.org/27/items/blackpinkepitunes01boombayah/01.%20DDU-DU%20DDU-DU%20%28BLACKPINK%20ARENA%20TOUR%202018%20_SPECIAL%20FINAL%20IN%20KYOCERA%20DOME%20OSAKA_%29.mp3'`, // url
              0, // startTime
              1, // gain
              1, // fadeOut
              null, // delay
              0, // fadeIn
              .1, // holdDuration
              0.00001, // startGain
              0.00001 // endGain
            ]

            for (let i = 0; i < defaultArguments.length; i++) {
              let argumentValue = defaultArguments[i]
              if (typeof functionArguments[i] !== 'undefined') {
                if (typeof functionArguments[i] === 'string') {
                  functionArguments[i] = functionArguments[i].trim()

                  if (/^('|").*('|")$/.test(functionArguments[i]) && typeof defaultArguments[i] === 'number') {
                    functionArguments[i] = defaultArguments[i]
                  }
                }

                try {
                  argumentValue = JSON.parse(functionArguments[i])
                } catch (error) {
                  argumentValue = functionArguments[i]
                }

                if (argumentValue === null || argumentValue === '') {
                  argumentValue = defaultArguments[i]
                }
=======
    do {
      if ((functionMatch = FUNCTION_LOOKUP_REGEX.exec(litteral))) {
        const originalParameters = litteral.slice(
          functionMatch.index + functionMatch[0].length,
          findClosingBracketMatchIndex(litteral, functionMatch.index + functionMatch[0].length - 1)
        )

        const functionArguments = parseFunctionArguments(originalParameters)

        const defaultArguments = [
          329.63, // frequency
          1, // gain
          1, // fadeOut
          null, // delay
          0, // fadeIn
          .1, // holdDuration
          `'triangle'`, // osc
          0.0001, // startGain
          0.0001 // endGain
        ]

        for (let i = 0; i < defaultArguments.length; i++) {
          let argumentValue = defaultArguments[i]
          if (typeof functionArguments[i] !== 'undefined') {
            if (typeof functionArguments[i] === 'string') {
              functionArguments[i] = functionArguments[i].trim()

              if (/^('|").*('|")$/.test(functionArguments[i]) && typeof defaultArguments[i] === 'number') {
                functionArguments[i] = defaultArguments[i]
>>>>>>> fd1dbac8
              }

              if (argumentValue === null) {
                functionArguments[i] = 'null'
              } else {
                functionArguments[i] = argumentValue
              }
            }
          } else if (isFrequencyMatch) {
            const defaultArguments = [
              329.63, // frequency
              1, // gain
              1, // fadeOut
              null, // delay
              0, // fadeIn
              .1, // holdDuration
              `'triangle'`, // osc
              0.00001, // startGain
              0.00001 // endGain
            ]

            for (let i = 0; i < defaultArguments.length; i++) {
              let argumentValue = defaultArguments[i]
              if (typeof functionArguments[i] !== 'undefined') {
                if (typeof functionArguments[i] === 'string') {
                  functionArguments[i] = functionArguments[i].trim()

                  if (/^('|").*('|")$/.test(functionArguments[i]) && typeof defaultArguments[i] === 'number') {
                    functionArguments[i] = defaultArguments[i]
                  }
                }

                try {
                  argumentValue = JSON.parse(functionArguments[i])
                } catch (error) {
                  argumentValue = functionArguments[i]
                }

                if (argumentValue === null || argumentValue === '') {
                  argumentValue = defaultArguments[i]
                }
              }

              if (argumentValue === null) {
                functionArguments[i] = 'null'
              } else {
                functionArguments[i] = argumentValue
              }
            }
          }


          
          if (!wasUrlMatch && wasFrequencyMatch) {
            if (+functionArguments[0] && frequencyMultiplier && frequencyMultiplier !== 1) {
              functionArguments[0] *= frequencyMultiplier
            }
          }

          if (gainMultiplier && gainMultiplier !== 1) {
            for (let i = 1; i <= 2; i++) {
              if (+functionArguments[1]) {
                functionArguments[1] *= gainMultiplier
              } else {
                functionArguments[1] = gainMultiplier + '*(' + functionArguments[1] + ')'
              }
            }
          }

          const finalParameters = functionArguments.join(', ')

          litteral = litteral.replace('(' + originalParameters + ')', '(' + finalParameters + ')')
        }
      } while (functionMatch)
      litteral = litteral.replaceAll('play(', 'audioService[\'play\'](')
      litteral = litteral.replaceAll('playurl(', 'audioService[\'playurl\'](')
      if (wasFrequencyMatch || wasUrlMatch) {
        return new Function('audioService', 'ratio', 'side', 'level', litteral) as AudioFunction
      } else {
        return new Function() as AudioFunction
      }
    } catch (error) {
      console.warn('invalid audio script', litteral)

      if (test) {
        throw error
      } else {
        store.dispatch('app/showNotice', {
          id: 'audio-script-error',
          type: 'error',
          title: `Please check that ${side} audio script is syntactically correct. `,
          timeout: 60000
        })

        return new Function() as AudioFunction
      }
    }
    
    
  }
}

export default new AudioService()<|MERGE_RESOLUTION|>--- conflicted
+++ resolved
@@ -230,7 +230,6 @@
     }
   }
 
-<<<<<<< HEAD
   loadSoundBuffer(url) {
     return new Promise((resolve, reject) => {
       // if (process.env.VUE_APP_PROXY_URL) {
@@ -252,8 +251,18 @@
       }
     })
   }
-
-  async playurl(url?: string, startTime?: number, gain?: number, fadeOut?: number, delay?: number, fadeIn?: number, holdDuration?: number, startGain?: number, endGain?: number) {
+  
+  async playurl(
+    url?: string, 
+    startTime?: number, 
+    gain?: number, 
+    fadeOut?: number, 
+    delay?: number, 
+    fadeIn?: number, 
+    holdDuration?: number, 
+    startGain?: number, 
+    endGain?: number
+  ) {
     if (this.context.state !== 'running') {
       return
     }
@@ -321,9 +330,6 @@
   }
 
   async play(
-=======
-  play(
->>>>>>> fd1dbac8
     frequency?: number,
     gain?: number,
     fadeOut?: number,
@@ -439,8 +445,7 @@
     if (gainMultiplier === null) {
       gainMultiplier = store.state.settings.audioVolume
     }
-
-<<<<<<< HEAD
+    
     try {
       do {
         if ((frequencyMatch = FUNCTION_LOOKUP_REGEX_FREQUENCY.exec(litteral))) {
@@ -503,37 +508,6 @@
                 if (argumentValue === null || argumentValue === '') {
                   argumentValue = defaultArguments[i]
                 }
-=======
-    do {
-      if ((functionMatch = FUNCTION_LOOKUP_REGEX.exec(litteral))) {
-        const originalParameters = litteral.slice(
-          functionMatch.index + functionMatch[0].length,
-          findClosingBracketMatchIndex(litteral, functionMatch.index + functionMatch[0].length - 1)
-        )
-
-        const functionArguments = parseFunctionArguments(originalParameters)
-
-        const defaultArguments = [
-          329.63, // frequency
-          1, // gain
-          1, // fadeOut
-          null, // delay
-          0, // fadeIn
-          .1, // holdDuration
-          `'triangle'`, // osc
-          0.0001, // startGain
-          0.0001 // endGain
-        ]
-
-        for (let i = 0; i < defaultArguments.length; i++) {
-          let argumentValue = defaultArguments[i]
-          if (typeof functionArguments[i] !== 'undefined') {
-            if (typeof functionArguments[i] === 'string') {
-              functionArguments[i] = functionArguments[i].trim()
-
-              if (/^('|").*('|")$/.test(functionArguments[i]) && typeof defaultArguments[i] === 'number') {
-                functionArguments[i] = defaultArguments[i]
->>>>>>> fd1dbac8
               }
 
               if (argumentValue === null) {
