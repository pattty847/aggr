import Vue from 'vue'
import Tuna from 'tunajs'
import store from '../store'
import { findClosingBracketMatchIndex, parseFunctionArguments } from '@/utils/helpers'
import { context } from 'tone'

export type AudioFunction = (
  play: (
    frequency?: number,
    gain?: number,
    fadeOut?: number,
    delay?: number,
    fadeIn?: number,
    holdDuration?: number,
    osc?: string,
    startGain?: number,
    endGain?: number
  ) => Promise<void>,
  ratio: number,
  side: 'buy' | 'sell',
  level: number
) => void

export type AudioURLFunction = (
  playurl: (url: string, gain: number, duration: number) => Promise<void>,
  ratio: number,
  side: 'buy' | 'sell',
  level: number
) => void

class AudioService {
  context: AudioContext
  tuna: any

  output: any

<<<<<<< HEAD
  _play: (frequency: number, gain: number, duration: number, length?: number, ramp?: number, osc?: string) => Promise<void>
  _playurl: (url: string, gain: number, duration: number, length?: number, ramp?: number, osc?: string) => Promise<void>
=======
  _play: (
    frequency?: number,
    gain?: number,
    fadeOut?: number,
    delay?: number,
    fadeIn?: number,
    holdDuration?: number,
    osc?: string,
    startGain?: number,
    endGain?: number
  ) => Promise<void>
>>>>>>> 83f024d4
  count = 0
  minTime = 0
  debug = false

  constructor() {
    this._play = this.play.bind(this)
    this._playurl = this.playurl.bind(this)
  }

  connect() {
    console.log(`[sfx] connect`)
    if (this.context) {
      console.debug(`[sfx] context already exists -> abort`)
      return
    }

    this.minTime = 0
    this.count = 0

    Vue.nextTick(() => {
      this.bindContext()
      this.bindOutput()
    })
  }

  bindContext() {
    // this.context = new AudioContext()
    this.context = new ((window as any).AudioContext || (window as any).webkitAudioContext)()

    let checkInProgress = false

    if (this.context.state === 'suspended') {
      const application = document.body

      setTimeout(() => {
        application.focus()
      }, 500)

      const resumeOnFocus = (event => {
        if (checkInProgress) {
          return
        }

        checkInProgress = true

        console.log('[sfx] Yet another try to start AudioContext')

        if (this.context && store.state.settings.useAudio) {
          this.context.resume()
        }

        setTimeout(() => {
          if (!store.state.settings.useAudio || this.context.state !== 'suspended') {
            if (store.state.settings.useAudio) {
              store.dispatch('app/showNotice', {
                id: 'audio',
                type: 'success',
                title: 'Audio resumed successfully 🔊'
              })

              console.info(`[sfx] AudioContext resumed successfully during the "${event.type}" event.`)
            }

            window.removeEventListener('focus', resumeOnFocus)
            window.removeEventListener('blur', resumeOnFocus)
            application.removeEventListener('click', resumeOnFocus)
          } else if (this.context.state === 'suspended') {
            store.dispatch('app/showNotice', {
              id: 'audio',
              type: 'error',
              title: 'Browser prevented audio from starting 😣<br>Click somewhere to retry.'
            })
          }

          checkInProgress = false
        }, 500)
      }).bind(this)

      window.addEventListener('blur', resumeOnFocus)
      window.addEventListener('focus', resumeOnFocus)
      application.addEventListener('click', resumeOnFocus)
    } else {
      store.dispatch('app/showNotice', {
        id: 'audio',
        type: 'success',
        title: 'Audio enabled 🔊'
      })
    }

    return this.context
  }

  bindOutput() {
    if (!this.context) {
      return
    }

    if (this.output) {
      this.output.disconnect()
      this.output = null
    }

    this.tuna = new Tuna(this.context)

    const effects = []

    if (store.state.settings.audioPingPong) {
      effects.push(
        new this.tuna.PingPongDelay({
          wetLevel: 0.6, //0 to 1
          feedback: 0.01, //0 to 1
          delayTimeLeft: 175, //1 to 10000 (milliseconds)
          delayTimeRight: 100 //1 to 10000 (milliseconds)
        })
      )
    }

    if (store.state.settings.audioDelay) {
      effects.push(
        new this.tuna.Delay({
          feedback: 0.3, //0 to 1+
          delayTime: 80, //1 to 10000 milliseconds
          wetLevel: 0.3, //0 to 1+
          dryLevel: 0.5, //0 to 1+
          cutoff: 2000, //cutoff frequency of the built in lowpass-filter. 20 to 22050
          bypass: 1
        })
      )
    }

    if (store.state.settings.audioCompressor) {
      effects.push(
        new this.tuna.Compressor({
          threshold: -1, //-100 to 0
          makeupGain: 1, //0 and up (in decibels)
          attack: 1, //0 to 1000
          release: 0, //0 to 3000
          ratio: 4, //1 to 20
          knee: 5, //0 to 40
          automakeup: true, //true/false
          bypass: 0
        })
      )
    }

    if (store.state.settings.audioFilter) {
      effects.push(
        new this.tuna.Filter({
          frequency: 800, //20 to 22050
          Q: 10, //0.001 to 100
          gain: -10, //-40 to 40 (in decibels)
          filterType: 'highpass', //lowpass, highpass, bandpass, lowshelf, highshelf, peaking, notch, allpass
          bypass: 0
        })
      )
    }

    if (effects.length) {
      let source

      for (const effect of effects) {
        if (source) {
          source.connect(effect)
        }

        source = effect
      }

      source.connect(this.context.destination)

      console.debug(`[sfx] created output with ${effects.length} effect(s)`)

      this.output = effects[0]
    } else {
      console.debug(`[sfx] created output (no effect)`)
      this.output = this.context.destination
    }
  }

<<<<<<< HEAD
  loadSoundBuffer(url) {
    return new Promise((resolve, reject) => {
      // if (process.env.VUE_APP_PROXY_URL) {
      //   url = process.env.VUE_APP_PROXY_URL + url
      // }
      fetch(url).then(res => res.arrayBuffer()).then(arrayBuffer => {
        this.context.decodeAudioData(arrayBuffer).then(audioBuffer => {
          resolve(audioBuffer)
        }).catch(error => {
          reject(error)
        })
      }).catch(error => {
        reject(error)
      })
    })
  }

  async playurl([url, gain, duration, delay]) {
    if (this.context.state !== 'running') {
      return
    }
    // Create a gain node and buffersource
    const gainNode = this.context.createGain();
    gain = Math.min(1, gain)
    const source = this.context.createBufferSource();

    this.loadSoundBuffer(url).then( (buffer : AudioBuffer) => {
      source.buffer = buffer
      // Connect the source to the gain node.
      source.connect(gainNode);
      // Connect the gain node to the destination.
      gainNode.connect(this.output);
      if (!this.minTime) {
        this.minTime = this.context.currentTime
      } else {
        this.minTime = Math.max(this.minTime, this.context.currentTime)

        if (!delay) {
          this.minTime += this.count > 10 ? (this.count > 20 ? (this.count > 100 ? 0.01 : 0.02) : 0.04) : 0.08
        }
      }
      const time = this.minTime + delay
      gainNode.gain.setValueAtTime(gain, time)
      gainNode.gain.exponentialRampToValueAtTime(0.001, time + duration)

      source.onended = () => {
        gainNode.disconnect()
        this.count--
      }
      this.count++

      source.start(time)
      source.stop(0.2 + time + duration)
    })

    
  }
  async play([frequency, gain, duration, delay, ramp, osc]) {
=======
  async play(
    frequency?: number,
    gain?: number,
    fadeOut?: number,
    delay?: number,
    fadeIn?: number,
    holdDuration?: number,
    osc?: OscillatorType,
    startGain?: number,
    endGain?: number
  ) {
>>>>>>> 83f024d4
    if (this.context.state !== 'running') {
      return
    }

    const oscillatorNode = this.context.createOscillator()
    const gainNode = this.context.createGain()

    oscillatorNode.frequency.value = frequency
    oscillatorNode.type = osc || 'triangle'

    oscillatorNode.onended = () => {
      oscillatorNode.disconnect()
      gainNode.disconnect()
      this.count--
    }

    gainNode.connect(this.output)
    oscillatorNode.connect(gainNode)
    this.count++

    let cueTime = 0

    if (!this.minTime) {
      this.minTime = this.context.currentTime
    } else {
      this.minTime = Math.max(this.minTime, this.context.currentTime)
      if (!delay) {
        cueTime = this.count > 10 ? (this.count > 20 ? (this.count > 100 ? 0.01 : 0.02) : 0.04) : 0.08
      }
    }

    const time = this.minTime + cueTime + delay

    this.minTime += cueTime

    const offset = time - this.context.currentTime
    oscillatorNode.start(time)
    oscillatorNode.stop(.2 + time + fadeIn + holdDuration + fadeOut)

    if (fadeIn) {
      gainNode.gain.setValueAtTime(startGain, this.context.currentTime)

      gainNode.gain.exponentialRampToValueAtTime(gain, time + fadeIn)

      if (fadeOut) {
        gainNode.gain.setValueAtTime(gain, time + fadeIn + holdDuration)

        setTimeout(() => {
          gainNode.gain.exponentialRampToValueAtTime(endGain, time + fadeIn + holdDuration + fadeOut)
        }, (offset + fadeIn + holdDuration) * 1000)
      }
    } else {
      gainNode.gain.setValueAtTime(gain, time)

      if (fadeOut) {
        gainNode.gain.exponentialRampToValueAtTime(endGain, time + fadeIn + holdDuration + fadeOut)
      }
    }
  }

  reconnect() {
    this.disconnect()
    this.connect()
  }

  disconnect() {
    console.log(`[sfx] disconnect`)
    if (this.context && this.context.state === 'running') {
      console.debug(`[sfx] close context`)
      this.context.close()
    }

    if (this.output) {
      this.output.disconnect()
    }

    this.context = null

    this.output = null

    store.dispatch('app/showNotice', {
      id: 'audio',
      title: 'Audio disabled 🔇'
    })
  }

  // eslint-disable-next-line @typescript-eslint/no-unused-vars
  buildAudioFunction(litteral, side, frequencyMultiplier: number = null, gainMultiplier: number = null, test = false) {
    litteral = `'use strict'; 
    var gain = Math.sqrt(ratio);
    ${litteral}`

<<<<<<< HEAD
    const FUNCTION_LOOKUP_REGEX_FREQUENCY = new RegExp(/play\([^[]/, 'g')
    const FUNCTION_LOOKUP_REGEX_URL = new RegExp(/playurl\([^[]/, 'g')
    let frequencyMatch = null
    let isFrequencyMatch = false
    let wasFrequencyMatch = false
    let urlMatch = null
    let isUrlMatch = false
    let wasUrlMatch = false
=======
    const FUNCTION_LOOKUP_REGEX = /play\(/g
>>>>>>> 83f024d4
    let functionMatch = null

    if (gainMultiplier === null) {
      gainMultiplier = store.state.settings.audioVolume
    }
<<<<<<< HEAD
    try {
      do {
        if ((frequencyMatch = FUNCTION_LOOKUP_REGEX_FREQUENCY.exec(litteral))) {
          // console.log('frequency regex match')
          functionMatch = frequencyMatch
          isFrequencyMatch = true
          isUrlMatch = false
          // console.log(functionMatch)
        } else if ((urlMatch = FUNCTION_LOOKUP_REGEX_URL.exec(litteral))) {
          // console.log('url regex match')
          functionMatch = urlMatch
          isUrlMatch = true
          isFrequencyMatch = false
          // console.log(functionMatch)
        } else {
          functionMatch = null
          wasUrlMatch = isUrlMatch
          isUrlMatch = false
          wasFrequencyMatch = isFrequencyMatch
          isFrequencyMatch = false
=======

    do {
      if ((functionMatch = FUNCTION_LOOKUP_REGEX.exec(litteral))) {
        const originalParameters = litteral.slice(
          functionMatch.index + functionMatch[0].length,
          findClosingBracketMatchIndex(litteral, functionMatch.index + functionMatch[0].length - 1)
        )

        const functionArguments = parseFunctionArguments(originalParameters)

        const defaultArguments = [
          329.63, // frequency
          1, // gain
          1, // fadeOut
          null, // delay
          0, // fadeIn
          .1, // holdDuration
          `'triangle'`, // osc
          0.00001, // startGain
          0.00001 // endGain
        ]

        for (let i = 0; i < defaultArguments.length; i++) {
          let argumentValue = defaultArguments[i]
          if (typeof functionArguments[i] !== 'undefined') {
            if (typeof functionArguments[i] === 'string') {
              functionArguments[i] = functionArguments[i].trim()

              if (/^('|").*('|")$/.test(functionArguments[i]) && typeof defaultArguments[i] === 'number') {
                functionArguments[i] = defaultArguments[i]
              }
            }

            try {
              argumentValue = JSON.parse(functionArguments[i])
            } catch (error) {
              argumentValue = functionArguments[i]
            }

            if (argumentValue === null || argumentValue === '') {
              argumentValue = defaultArguments[i]
            }
          }

          if (argumentValue === null) {
            functionArguments[i] = 'null'
          } else {
            functionArguments[i] = argumentValue
          }
        }

        if (+functionArguments[0] && frequencyMultiplier && frequencyMultiplier !== 1) {
          functionArguments[0] *= frequencyMultiplier
>>>>>>> 83f024d4
        }
        if (functionMatch) {
          // console.log(functionMatch)
          const originalParameters = litteral.slice(
            functionMatch.index + functionMatch[0].length - 1,
            findClosingBracketMatchIndex(litteral, functionMatch.index + functionMatch[0].length - 2)
          )

          const functionArguments = parseFunctionArguments(originalParameters)
          // console.log(functionArguments)
          
          if (!isUrlMatch && isFrequencyMatch) {
            if (+functionArguments[0] && frequencyMultiplier && frequencyMultiplier !== 1) {
              functionArguments[0] *= frequencyMultiplier
            }
          }

<<<<<<< HEAD
          if (gainMultiplier && gainMultiplier !== 1) {
=======
        if (gainMultiplier && gainMultiplier !== 1) {
          for (let i = 1; i <= 2; i++) {
>>>>>>> 83f024d4
            if (+functionArguments[1]) {
              functionArguments[1] *= gainMultiplier
            } else {
              functionArguments[1] = gainMultiplier + '*(' + functionArguments[1] + ')'
            }
          }

          const finalParameters = functionArguments.join(',')

<<<<<<< HEAD
          litteral = litteral.replace('(' + originalParameters, '([' + finalParameters + ']')
        }
      } while (functionMatch)
      if (wasFrequencyMatch) {
        return new Function('play', 'ratio', 'side', 'level', litteral) as AudioFunction
      } else if (wasUrlMatch) {
        return new Function('playurl', 'ratio', 'side', 'level', litteral) as AudioURLFunction
      } else {
        return new Function() as AudioFunction
=======
        litteral = litteral.replace('(' + originalParameters + ')', '(' + finalParameters + ')')
>>>>>>> 83f024d4
      }
    } catch (error) {
      console.warn('invalid audio script', litteral)

      if (test) {
        throw error
      } else {
        store.dispatch('app/showNotice', {
          id: 'audio-script-error',
          type: 'error',
          title: `Please check that ${side} audio script is syntactically correct. `,
          timeout: 60000
        })

        return new Function() as AudioFunction
      }
    }
    
    
  }
}

export default new AudioService()<|MERGE_RESOLUTION|>--- conflicted
+++ resolved
@@ -22,7 +22,7 @@
 ) => void
 
 export type AudioURLFunction = (
-  playurl: (url: string, gain: number, duration: number) => Promise<void>,
+  playurl: (url?: string, gain?: number, fadeOut?: number, delay?: number, fadeIn?: number, holdDuration?: number, startGain?: number, endGain?: number) => Promise<void>,
   ratio: number,
   side: 'buy' | 'sell',
   level: number
@@ -34,10 +34,6 @@
 
   output: any
 
-<<<<<<< HEAD
-  _play: (frequency: number, gain: number, duration: number, length?: number, ramp?: number, osc?: string) => Promise<void>
-  _playurl: (url: string, gain: number, duration: number, length?: number, ramp?: number, osc?: string) => Promise<void>
-=======
   _play: (
     frequency?: number,
     gain?: number,
@@ -49,7 +45,7 @@
     startGain?: number,
     endGain?: number
   ) => Promise<void>
->>>>>>> 83f024d4
+  _playurl: (url?: string, gain?: number, fadeOut?: number, delay?: number, fadeIn?: number, holdDuration?: number, startGain?: number, endGain?: number) => Promise<void>
   count = 0
   minTime = 0
   debug = false
@@ -229,7 +225,6 @@
     }
   }
 
-<<<<<<< HEAD
   loadSoundBuffer(url) {
     return new Promise((resolve, reject) => {
       // if (process.env.VUE_APP_PROXY_URL) {
@@ -247,13 +242,12 @@
     })
   }
 
-  async playurl([url, gain, duration, delay]) {
+  async playurl(url?: string, gain?: number, fadeOut?: number, delay?: number, fadeIn?: number, holdDuration?: number, startGain?: number,endGain?: number) {
     if (this.context.state !== 'running') {
       return
     }
     // Create a gain node and buffersource
     const gainNode = this.context.createGain();
-    gain = Math.min(1, gain)
     const source = this.context.createBufferSource();
 
     this.loadSoundBuffer(url).then( (buffer : AudioBuffer) => {
@@ -262,33 +256,59 @@
       source.connect(gainNode);
       // Connect the gain node to the destination.
       gainNode.connect(this.output);
+
+      source.onended = () => {
+        gainNode.disconnect()
+        this.count--
+      }
+      this.count++
+
+
+      let cueTime = 0
+
       if (!this.minTime) {
         this.minTime = this.context.currentTime
       } else {
         this.minTime = Math.max(this.minTime, this.context.currentTime)
-
         if (!delay) {
-          this.minTime += this.count > 10 ? (this.count > 20 ? (this.count > 100 ? 0.01 : 0.02) : 0.04) : 0.08
-        }
-      }
-      const time = this.minTime + delay
-      gainNode.gain.setValueAtTime(gain, time)
-      gainNode.gain.exponentialRampToValueAtTime(0.001, time + duration)
-
-      source.onended = () => {
-        gainNode.disconnect()
-        this.count--
-      }
-      this.count++
-
+          cueTime = this.count > 10 ? (this.count > 20 ? (this.count > 100 ? 0.01 : 0.02) : 0.04) : 0.08
+        }
+      }
+
+      const time = this.minTime + cueTime + delay
+
+      this.minTime += cueTime
+
+      const offset = time - this.context.currentTime
+      
       source.start(time)
-      source.stop(0.2 + time + duration)
+      source.stop(0.2 + time + holdDuration)
+
+      if (fadeIn) {
+        gainNode.gain.setValueAtTime(startGain, this.context.currentTime)
+
+        gainNode.gain.exponentialRampToValueAtTime(gain, time + fadeIn)
+
+        if (fadeOut) {
+          gainNode.gain.setValueAtTime(gain, time + fadeIn + holdDuration)
+
+          setTimeout(() => {
+            gainNode.gain.exponentialRampToValueAtTime(endGain, time + fadeIn + holdDuration + fadeOut)
+          }, (offset + fadeIn + holdDuration) * 1000)
+        }
+      } else {
+        gainNode.gain.setValueAtTime(gain, time)
+
+        if (fadeOut) {
+          gainNode.gain.exponentialRampToValueAtTime(endGain, time + fadeIn + holdDuration + fadeOut)
+        }
+      }
+
     })
 
     
   }
-  async play([frequency, gain, duration, delay, ramp, osc]) {
-=======
+
   async play(
     frequency?: number,
     gain?: number,
@@ -300,7 +320,6 @@
     startGain?: number,
     endGain?: number
   ) {
->>>>>>> 83f024d4
     if (this.context.state !== 'running') {
       return
     }
@@ -393,7 +412,6 @@
     var gain = Math.sqrt(ratio);
     ${litteral}`
 
-<<<<<<< HEAD
     const FUNCTION_LOOKUP_REGEX_FREQUENCY = new RegExp(/play\([^[]/, 'g')
     const FUNCTION_LOOKUP_REGEX_URL = new RegExp(/playurl\([^[]/, 'g')
     let frequencyMatch = null
@@ -402,15 +420,11 @@
     let urlMatch = null
     let isUrlMatch = false
     let wasUrlMatch = false
-=======
-    const FUNCTION_LOOKUP_REGEX = /play\(/g
->>>>>>> 83f024d4
     let functionMatch = null
 
     if (gainMultiplier === null) {
       gainMultiplier = store.state.settings.audioVolume
     }
-<<<<<<< HEAD
     try {
       do {
         if ((frequencyMatch = FUNCTION_LOOKUP_REGEX_FREQUENCY.exec(litteral))) {
@@ -431,61 +445,6 @@
           isUrlMatch = false
           wasFrequencyMatch = isFrequencyMatch
           isFrequencyMatch = false
-=======
-
-    do {
-      if ((functionMatch = FUNCTION_LOOKUP_REGEX.exec(litteral))) {
-        const originalParameters = litteral.slice(
-          functionMatch.index + functionMatch[0].length,
-          findClosingBracketMatchIndex(litteral, functionMatch.index + functionMatch[0].length - 1)
-        )
-
-        const functionArguments = parseFunctionArguments(originalParameters)
-
-        const defaultArguments = [
-          329.63, // frequency
-          1, // gain
-          1, // fadeOut
-          null, // delay
-          0, // fadeIn
-          .1, // holdDuration
-          `'triangle'`, // osc
-          0.00001, // startGain
-          0.00001 // endGain
-        ]
-
-        for (let i = 0; i < defaultArguments.length; i++) {
-          let argumentValue = defaultArguments[i]
-          if (typeof functionArguments[i] !== 'undefined') {
-            if (typeof functionArguments[i] === 'string') {
-              functionArguments[i] = functionArguments[i].trim()
-
-              if (/^('|").*('|")$/.test(functionArguments[i]) && typeof defaultArguments[i] === 'number') {
-                functionArguments[i] = defaultArguments[i]
-              }
-            }
-
-            try {
-              argumentValue = JSON.parse(functionArguments[i])
-            } catch (error) {
-              argumentValue = functionArguments[i]
-            }
-
-            if (argumentValue === null || argumentValue === '') {
-              argumentValue = defaultArguments[i]
-            }
-          }
-
-          if (argumentValue === null) {
-            functionArguments[i] = 'null'
-          } else {
-            functionArguments[i] = argumentValue
-          }
-        }
-
-        if (+functionArguments[0] && frequencyMultiplier && frequencyMultiplier !== 1) {
-          functionArguments[0] *= frequencyMultiplier
->>>>>>> 83f024d4
         }
         if (functionMatch) {
           // console.log(functionMatch)
@@ -495,20 +454,102 @@
           )
 
           const functionArguments = parseFunctionArguments(originalParameters)
+
+          if (isUrlMatch) {
+
+            const defaultArguments = [
+              "https://ia902807.us.archive.org/27/items/blackpinkepitunes01boombayah/01.%20DDU-DU%20DDU-DU%20%28BLACKPINK%20ARENA%20TOUR%202018%20_SPECIAL%20FINAL%20IN%20KYOCERA%20DOME%20OSAKA_%29.mp3", // url
+              1, // gain
+              1, // fadeOut
+              null, // delay
+              0, // fadeIn
+              .1, // holdDuration
+              `'triangle'`, // osc
+              0.00001, // startGain
+              0.00001 // endGain
+            ]
+
+            for (let i = 0; i < defaultArguments.length; i++) {
+              let argumentValue = defaultArguments[i]
+              if (typeof functionArguments[i] !== 'undefined') {
+                if (typeof functionArguments[i] === 'string') {
+                  functionArguments[i] = functionArguments[i].trim()
+
+                  if (/^('|").*('|")$/.test(functionArguments[i]) && typeof defaultArguments[i] === 'number') {
+                    functionArguments[i] = defaultArguments[i]
+                  }
+                }
+
+                try {
+                  argumentValue = JSON.parse(functionArguments[i])
+                } catch (error) {
+                  argumentValue = functionArguments[i]
+                }
+
+                if (argumentValue === null || argumentValue === '') {
+                  argumentValue = defaultArguments[i]
+                }
+              }
+
+              if (argumentValue === null) {
+                functionArguments[i] = 'null'
+              } else {
+                functionArguments[i] = argumentValue
+              }
+            }
+          } else if (isFrequencyMatch) {
+            const defaultArguments = [
+              329.63, // frequency
+              1, // gain
+              1, // fadeOut
+              null, // delay
+              0, // fadeIn
+              .1, // holdDuration
+              `'triangle'`, // osc
+              0.00001, // startGain
+              0.00001 // endGain
+            ]
+
+            for (let i = 0; i < defaultArguments.length; i++) {
+              let argumentValue = defaultArguments[i]
+              if (typeof functionArguments[i] !== 'undefined') {
+                if (typeof functionArguments[i] === 'string') {
+                  functionArguments[i] = functionArguments[i].trim()
+
+                  if (/^('|").*('|")$/.test(functionArguments[i]) && typeof defaultArguments[i] === 'number') {
+                    functionArguments[i] = defaultArguments[i]
+                  }
+                }
+
+                try {
+                  argumentValue = JSON.parse(functionArguments[i])
+                } catch (error) {
+                  argumentValue = functionArguments[i]
+                }
+
+                if (argumentValue === null || argumentValue === '') {
+                  argumentValue = defaultArguments[i]
+                }
+              }
+
+              if (argumentValue === null) {
+                functionArguments[i] = 'null'
+              } else {
+                functionArguments[i] = argumentValue
+              }
+            }
+          }
+
+
           // console.log(functionArguments)
           
-          if (!isUrlMatch && isFrequencyMatch) {
+          if (!wasUrlMatch && wasFrequencyMatch) {
             if (+functionArguments[0] && frequencyMultiplier && frequencyMultiplier !== 1) {
               functionArguments[0] *= frequencyMultiplier
             }
           }
 
-<<<<<<< HEAD
           if (gainMultiplier && gainMultiplier !== 1) {
-=======
-        if (gainMultiplier && gainMultiplier !== 1) {
-          for (let i = 1; i <= 2; i++) {
->>>>>>> 83f024d4
             if (+functionArguments[1]) {
               functionArguments[1] *= gainMultiplier
             } else {
@@ -518,7 +559,6 @@
 
           const finalParameters = functionArguments.join(',')
 
-<<<<<<< HEAD
           litteral = litteral.replace('(' + originalParameters, '([' + finalParameters + ']')
         }
       } while (functionMatch)
@@ -528,9 +568,6 @@
         return new Function('playurl', 'ratio', 'side', 'level', litteral) as AudioURLFunction
       } else {
         return new Function() as AudioFunction
-=======
-        litteral = litteral.replace('(' + originalParameters + ')', '(' + finalParameters + ')')
->>>>>>> 83f024d4
       }
     } catch (error) {
       console.warn('invalid audio script', litteral)
