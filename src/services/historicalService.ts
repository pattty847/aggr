--- conflicted
+++ resolved
@@ -76,16 +76,12 @@
           throw new Error('Bad data')
         }
 
-<<<<<<< HEAD
-        return this.normalizePoints(json.results, json.columns, timeframe, markets)
-=======
         return this.normalizePoints(
           json.results,
           json.columns,
           timeframe,
           markets
         )
->>>>>>> 21be29db
       })
       .catch(err => {
         handleFetchError(err)
@@ -129,20 +125,6 @@
       if (!data[i].time && data[i][0]) {
         // new format is array, transform into objet
         data[i] = {
-<<<<<<< HEAD
-          time: typeof columns['time'] !== 'undefined' ? data[i][columns['time']] : 0,
-          cbuy: typeof columns['cbuy'] !== 'undefined' ? data[i][columns['cbuy']] : 0,
-          close: typeof columns['close'] !== 'undefined' ? data[i][columns['close']] : 0,
-          csell: typeof columns['csell'] !== 'undefined' ? data[i][columns['csell']] : 0,
-          high: typeof columns['high'] !== 'undefined' ? data[i][columns['high']] : 0,
-          lbuy: typeof columns['lbuy'] !== 'undefined' ? data[i][columns['lbuy']] : 0,
-          low: typeof columns['low'] !== 'undefined' ? data[i][columns['low']] : 0,
-          lsell: typeof columns['lsell'] !== 'undefined' ? data[i][columns['lsell']] : 0,
-          market: typeof columns['market'] !== 'undefined' ? data[i][columns['market']] : 0,
-          open: typeof columns['open'] !== 'undefined' ? data[i][columns['open']] : 0,
-          vbuy: typeof columns['vbuy'] !== 'undefined' ? data[i][columns['vbuy']] : 0,
-          vsell: typeof columns['vsell'] !== 'undefined' ? data[i][columns['vsell']] : 0
-=======
           time:
             typeof columns['time'] !== 'undefined'
               ? data[i][columns['time']]
@@ -189,7 +171,6 @@
             typeof columns['vsell'] !== 'undefined'
               ? data[i][columns['vsell']]
               : 0
->>>>>>> 21be29db
         }
         data[i].timestamp = data[i].time
       } else {
