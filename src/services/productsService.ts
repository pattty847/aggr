--- conflicted
+++ resolved
@@ -186,16 +186,11 @@
   return productsData
 }
 
-<<<<<<< HEAD
-export function formatStablecoin(pair) {
-  return pair.replace(/(\w{3})?b?(usd|ust|eur|jpy|gbp|aud|cad|chf|cnh)?[a-z]?(PERP)?$/i, '$1$2$3')
-=======
 export function stripStable(pair) {
   return pair.replace(
     /(\w{3})?(usd|ust|eur|jpy|gbp|aud|cad|chf|cnh)[a-z]?$/i,
     '$1$2'
   )
->>>>>>> 21be29db
 }
 
 export async function getExchangeSymbols(
@@ -328,18 +323,10 @@
     }
 
     if (noStable) {
-<<<<<<< HEAD
-      localSymbolAlpha = formatStablecoin(base + quote)
-=======
       localSymbolAlpha = stripStable(base + quote)
->>>>>>> 21be29db
     } else {
       localSymbolAlpha = base + quote
     }
-  }
-
-  if (type === 'perp') {
-    localSymbolAlpha += 'PERP'
   }
 
   return {
