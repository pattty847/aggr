import {
  AggregatedTrade,
  AggregatorPayload,
  AggregatorSettings,
  Connection,
  Trade,
  Volumes
} from '@/types/types'
import { exchanges, getExchangeById } from './exchanges'
import { parseMarket } from './helpers/utils'

const ctx: Worker = self as any

class Aggregator {
  settings: AggregatorSettings = {
    calculateSlippage: null,
    aggregationLength: null,
    preferQuoteCurrencySize: null,
    buckets: {}
  }
  connections: { [name: string]: Connection } = {}

  activeBuckets: string[] = []
  buckets: { [id: string]: Volumes } = {}
  connectionsCount = 0
  connectionChange = 0

  private baseAggregationTimeout = 50
  private onGoingAggregations: { [identifier: string]: AggregatedTrade } = {}
  private aggregationTimeouts: { [identifier: string]: number } = {}
  private pendingTrades: Trade[] = []
  private marketsStats: {
<<<<<<< HEAD
    [marketId: string]: { initialPrice?: number; decimals?: number; price: number; volume?: number; volumeDelta?: number }
=======
    [marketId: string]: {
      initialPrice?: number
      decimals?: number
      price: number
      volume?: number
      volumeDelta?: number
    }
>>>>>>> 21be29db
  } = {}
  private _connectionChangeNoticeTimeout: number

  constructor() {
    this.bindExchanges()
    this.startPriceInterval()

    ctx.postMessage({
      op: 'hello'
    })
  }

  bindExchanges() {
    for (const exchange of exchanges) {
      exchange.on('subscribed', this.onSubscribed.bind(this, exchange.id))
      exchange.on('unsubscribed', this.onUnsubscribed.bind(this, exchange.id))
      exchange.on('error', this.onError.bind(this, exchange.id))
    }
  }

  bindTradesEvent() {
    for (const exchange of exchanges) {
      exchange.off('trades')

      if (this.settings.aggregationLength > 0) {
        exchange.on('trades', this.aggregateTrades.bind(this))
        exchange.on('liquidations', this.aggregateLiquidations.bind(this))
      } else {
        exchange.on('trades', this.emitTrades.bind(this))
        exchange.on('liquidations', this.emitLiquidations.bind(this))
      }
    }

    if (this.settings.aggregationLength > 0) {
      this.startAggrInterval()
      console.debug(`[worker] bind trades: aggregation`)
    } else {
      this.clearInterval('aggr')

      // clear pending aggregations
      this.timeoutExpiredAggregations()
      this.emitPendingTrades()

      console.debug(`[worker] bind trades: simple`)
    }
  }

  updateBuckets(bucketsDefinition: { [bucketId: string]: string[] }) {
    const activeBuckets = [] // array of buckets IDs
    const bucketEnabledMarkets = [] // array of markets IDs

    if (bucketsDefinition.length) {
      console.log('[worker] update buckets using :', bucketsDefinition)
      console.debug(
        '[worker] previous buckets :',
        { ...this.buckets },
        this.activeBuckets
      )
    }

    for (const bucketId in bucketsDefinition) {
      if (activeBuckets.indexOf(bucketId) === -1) {
        activeBuckets.push(bucketId)
      }

      if (!this.buckets[bucketId]) {
        console.debug('[worker] create bucket', bucketId)
        this.buckets[bucketId] = this.createBucket()
      }

      for (const market of bucketsDefinition[bucketId]) {
        if (bucketEnabledMarkets.indexOf(market) === -1) {
          bucketEnabledMarkets.push(market)
        }

        if (!this.connections[market]) {
          // connection referenced in bucket doesn't exists
          console.warn(
            'attempted to activate bucket on inexistant connection',
            market
          )
          continue
        }

        if (this.connections[market].bucket) {
          // bucket already running
          continue
        }

        // create empty bucket for this market
        console.debug('[worker] create market bucket', market)
        this.connections[market].bucket = this.createBucket()
      }
    }

    for (const market in this.connections) {
      if (
        this.connections[market].bucket &&
        bucketEnabledMarkets.indexOf(market) === -1
      ) {
        // destroy market's bucket (not referenced any buckets anymore)
        console.log('[worker] remove market bucket', market)
        this.connections[market].bucket = null
      }
    }

    for (const oldBucketId in this.buckets) {
      if (activeBuckets.indexOf(oldBucketId) === -1) {
        // destroy bucket (does not exists in settings or was modified by user)
        console.log('[worker] remove bucket', oldBucketId)
        delete this.buckets[oldBucketId]
      }
    }

    if (activeBuckets.length) {
      console.log(
        '[worker] finished updating buckets (active buckets: ',
        activeBuckets,
        ')'
      )
    }

    if (activeBuckets.length && !this.activeBuckets.length) {
      this.startStatsInterval()
    } else if (
      this.activeBuckets.length &&
      !activeBuckets.length &&
      this['_statsInterval']
    ) {
      this.clearInterval('stats')
      this['_statsInterval'] = null
      console.debug(`[worker] stopped statsInterval timer`)
    }

    this.activeBuckets = activeBuckets
    this.settings.buckets = bucketsDefinition
  }

  emitTrades(trades: Trade[]) {
    for (let i = 0; i < trades.length; i++) {
      const trade = trades[i]
      const marketKey = trade.exchange + ':' + trade.pair

      if (!this.connections[marketKey]) {
        continue
      }

      if (this.settings.calculateSlippage) {
        trade.originalPrice = this.marketsStats[marketKey].price || trade.price
      }

      trade.count = trade.count || 1

      this.processTrade(trade)
    }

    ctx.postMessage({
      op: 'trades',
      data: trades
    })
  }

  aggregateTrades(trades: Trade[]) {
    const now = Date.now()

    for (let i = 0; i < trades.length; i++) {
      const trade = (trades[i] as unknown) as AggregatedTrade
      const marketKey = trade.exchange + ':' + trade.pair

      if (!this.connections[marketKey]) {
        continue
      }

      if (this.onGoingAggregations[marketKey]) {
        const aggTrade = this.onGoingAggregations[marketKey]

        if (
          aggTrade.timestamp + this.settings.aggregationLength >
            trade.timestamp &&
          aggTrade.side === trade.side
        ) {
          aggTrade.size += trade.size
          aggTrade.price = trade.price
          aggTrade.count += trade.count || 1
          continue
        } else {
          this.pendingTrades.push(this.processTrade(aggTrade))
        }
      }

      trade.originalPrice = this.marketsStats[marketKey].price || trade.price

      trade.count = trade.count || 1
      this.aggregationTimeouts[marketKey] = now + this.baseAggregationTimeout
      this.onGoingAggregations[marketKey] = trade
    }
  }

  emitLiquidations(trades: Trade[]) {
    for (let i = 0; i < trades.length; i++) {
      const trade = trades[i]
      const marketKey = trade.exchange + ':' + trade.pair

      if (!this.connections[marketKey]) {
        continue
      }

      this.processLiquidation(trade)
    }

    ctx.postMessage({
      op: 'trades',
      data: trades
    })
  }

  aggregateLiquidations(trades: Trade[]) {
    const now = Date.now()

    for (let i = 0; i < trades.length; i++) {
      const trade = (trades[i] as unknown) as AggregatedTrade
      const marketKey = trade.exchange + ':' + trade.pair
      const tradeKey = 'liq_' + marketKey

      if (!this.connections[marketKey]) {
        continue
      }

      if (this.onGoingAggregations[tradeKey]) {
        const aggTrade = this.onGoingAggregations[tradeKey]

        if (
          aggTrade.timestamp + this.settings.aggregationLength >
            trade.timestamp &&
          aggTrade.side === trade.side
        ) {
          aggTrade.size += trade.size
          aggTrade.count++
          continue
        } else {
          this.pendingTrades.push(this.processLiquidation(aggTrade))
        }
      }

      trade.count = 1
      this.aggregationTimeouts[tradeKey] = now + 50
      this.onGoingAggregations[tradeKey] = trade
    }
  }

  processTrade(trade: Trade): Trade {
    const marketKey = trade.exchange + ':' + trade.pair

    if (this.settings.calculateSlippage) {
      if (this.settings.calculateSlippage === 'price') {
        trade.slippage =
          Math.round(
            (trade.price - trade.originalPrice + Number.EPSILON) * 10
          ) / 10
        if (Math.abs(trade.slippage) / trade.price < 0.00025) {
          trade.slippage = null
        }
      } else if (this.settings.calculateSlippage === 'bps') {
        if (trade.side === 'buy') {
          trade.slippage = Math.floor(
            ((trade.price - trade.originalPrice) / trade.originalPrice) * 10000
          )
        } else {
          trade.slippage = Math.floor(
            ((trade.originalPrice - trade.price) / trade.price) * 10000
          )
        }
      }
    }

    trade.amount =
      (this.settings.preferQuoteCurrencySize ? trade.price : 1) * trade.size

    this.marketsStats[marketKey].volume += trade.amount
<<<<<<< HEAD
    this.marketsStats[marketKey].volumeDelta += trade.amount * (trade.side === 'buy' ? 1 : -1)
=======
    this.marketsStats[marketKey].volumeDelta +=
      trade.amount * (trade.side === 'buy' ? 1 : -1)
>>>>>>> 21be29db

    this.marketsStats[marketKey].price = trade.price

    if (this.marketsStats[marketKey].initialPrice === null) {
      this.emitInitialPrice(marketKey, trade.price)
    }

    if (this.settings.aggregationLength > 0) {
      trade.price = Math.max(trade.price, trade.originalPrice)
    }

    if (this.connections[marketKey].bucket) {
      this.connections[marketKey].bucket['c' + trade.side] += trade.count
      this.connections[marketKey].bucket['v' + trade.side] += trade.amount
    }

    return trade
  }

  processLiquidation(trade: Trade): Trade {
    const marketKey = trade.exchange + ':' + trade.pair

    trade.amount =
      (this.settings.preferQuoteCurrencySize ? trade.price : 1) * trade.size

    if (this.connections[marketKey].bucket) {
      this.connections[marketKey].bucket['l' + trade.side] += trade.amount
    }

    return trade
  }

  timeoutExpiredAggregations() {
    const now = Date.now()

    const tradeKeys = Object.keys(this.onGoingAggregations)

    for (let i = 0; i < tradeKeys.length; i++) {
      const aggTrade = this.onGoingAggregations[tradeKeys[i]]

      if (now > this.aggregationTimeouts[tradeKeys[i]]) {
        if (aggTrade.liquidation) {
          this.pendingTrades.push(this.processLiquidation(aggTrade))
        } else {
          this.pendingTrades.push(this.processTrade(aggTrade))
        }

        delete this.onGoingAggregations[tradeKeys[i]]
      }
    }
  }

  emitInitialPrice(marketKey: string, price: number) {
    this.marketsStats[marketKey].initialPrice = price

    ctx.postMessage({
      op: 'price',
      data: {
        market: marketKey,
        price: price
      }
    })
  }

  emitPendingTrades() {
    if (this.settings.aggregationLength > 0) {
      this.timeoutExpiredAggregations()
    }

    if (this.pendingTrades.length) {
      ctx.postMessage({ op: 'trades', data: this.pendingTrades })

      this.pendingTrades.splice(0, this.pendingTrades.length)
    }
  }

  emitStats() {
    const timestamp = Date.now()

    for (const bucketId in this.settings.buckets) {
      for (const market of this.settings.buckets[bucketId]) {
        if (!this.connections[market]) {
          continue
        }

        this.buckets[bucketId].vbuy += this.connections[market].bucket.vbuy
        this.buckets[bucketId].vsell += this.connections[market].bucket.vsell
        this.buckets[bucketId].cbuy += this.connections[market].bucket.cbuy
        this.buckets[bucketId].csell += this.connections[market].bucket.csell
        this.buckets[bucketId].lbuy += this.connections[market].bucket.lbuy
        this.buckets[bucketId].lsell += this.connections[market].bucket.lsell
      }

      this.buckets[bucketId].timestamp = timestamp

      ctx.postMessage({
        op: 'bucket-' + bucketId,
        data: this.buckets[bucketId]
      })

      this.clearBucket(this.buckets[bucketId])
    }

    for (const market in this.connections) {
      if (!this.connections[market].bucket) {
        continue
      }

      this.clearBucket(this.connections[market].bucket)
    }
  }

  emitPrices() {
    if (!this.connectionsCount) {
      return
    }

    ctx.postMessage({ op: 'prices', data: this.marketsStats })
  }

  onSubscribed(exchangeId, pair) {
    const marketKey = exchangeId + ':' + pair

    if (this.connections[marketKey]) {
      return
    }

    this.connections[marketKey] = {
      exchange: exchangeId,
      pair: pair,
      hit: 0,
      timestamp: null
    }

    this.marketsStats[marketKey] = {
      volume: 0,
      volumeDelta: 0,
      initialPrice: null,
      price: null
    }

    this.connectionsCount = Object.keys(this.connections).length

    for (const bucketId in this.settings.buckets) {
      if (this.settings.buckets[bucketId].indexOf(marketKey) !== -1) {
        console.debug(`[worker] create bucket for new connection ${marketKey}`)
        this.connections[marketKey].bucket = this.createBucket()
        break
      }
    }

    ctx.postMessage({
      op: 'connection',
      data: {
        pair,
        exchangeId
      }
    })

    this.noticeConnectionChange(1)
  }

  onUnsubscribed(exchangeId, pair) {
    const identifier = exchangeId + ':' + pair

    if (this.onGoingAggregations[identifier]) {
      delete this.onGoingAggregations[identifier]
    }

    if (this.connections[identifier]) {
      delete this.connections[identifier]
      delete this.marketsStats[identifier]

      this.connectionsCount = Object.keys(this.connections).length

      ctx.postMessage({
        op: 'disconnection',
        data: {
          pair,
          exchangeId
        }
      })

      this.noticeConnectionChange(-1)
    }
  }

  noticeConnectionChange(change) {
    this.connectionChange += change

    if (this._connectionChangeNoticeTimeout) {
      clearTimeout(this._connectionChangeNoticeTimeout)
    }

    this._connectionChangeNoticeTimeout = setTimeout(() => {
      this._connectionChangeNoticeTimeout = null

      if (this.connectionChange) {
        ctx.postMessage({
          op: 'notice',
          data: {
            id: 'connections',
            type: 'success',
            title:
              this.connectionsCount +
              ' connections (' +
              (this.connectionChange > 0 ? '+' : '') +
              this.connectionChange +
              ')'
          }
        })
      }

      this.connectionChange = 0
    }, 3000)
  }

  createBucket(): Volumes {
    return {
      timestamp: null,
      vbuy: 0,
      vsell: 0,
      cbuy: 0,
      csell: 0,
      lbuy: 0,
      lsell: 0
    }
  }

  clearBucket(bucket: Volumes) {
    bucket.cbuy = bucket.csell = bucket.vbuy = bucket.vsell = bucket.lbuy = bucket.lsell = 0
  }

  onError(exchangeId, reason) {
    let message: string

    if (typeof reason === 'string') {
      message = reason
    } else if (reason.message) {
      message = reason.message
    }

    if (message) {
      ctx.postMessage({
        op: 'notice',
        data: {
          id: exchangeId + '-error',
          type: 'error',
          title: `${exchangeId} disconnected unexpectedly (${message})`
        }
      })
    }
  }

  /**
   * Trigger subscribe to pairs (settings.pairs) on all enabled exchanges
   * @param {string[]} pairs eg ['BTCUSD', 'FTX:BTC-PERP']
   * @returns {Promise<any>} promises of connections
   * @memberof Server
   */
  async connect(markets: string[], trackingId?: string) {
    console.log(`[aggregator] connect`, markets)

    const marketsByExchange = markets.reduce((output, market) => {
      const [exchangeId, pair] = parseMarket(market)

      if (!exchangeId || !pair) {
        return {}
      }

      if (!output[exchangeId]) {
        output[exchangeId] = []
      }

      if (output[exchangeId].indexOf(market) === -1) {
        output[exchangeId].push(market)
      }

      return output
    }, {})

    const promises: Promise<any>[] = []

    for (const exchangeId in marketsByExchange) {
      const exchange = getExchangeById(exchangeId)

      if (exchange) {
        if (exchange.requiresProducts) {
          // shouldn't happen, products are ensured on the client before we get to this point
          await exchange.getProducts()
        }

<<<<<<< HEAD
        const estimatedTimeToConnectThemAll = exchange.getEstimatedTimeToConnect(marketsByExchange[exchangeId].length)
=======
        const estimatedTimeToConnectThemAll = exchange.getEstimatedTimeToConnect(
          marketsByExchange[exchangeId].length
        )
>>>>>>> 21be29db

        if (estimatedTimeToConnectThemAll > 1000 * 20) {
          ctx.postMessage({
            op: 'notice',
            data: {
              id: exchangeId + '-connection-delay',
              type: 'warning',
              timeout: estimatedTimeToConnectThemAll,
<<<<<<< HEAD
              title: `Connecting to ${marketsByExchange[exchangeId].length} markets on ${exchangeId}\nThis could take some time (about ${Math.round(
=======
              title: `Connecting to ${
                marketsByExchange[exchangeId].length
              } markets on ${exchangeId}\nThis could take some time (about ${Math.round(
>>>>>>> 21be29db
                estimatedTimeToConnectThemAll / 1000
              )}s)`
            }
          })
        }

        promises.push(
          (async () => {
            for (const market of marketsByExchange[exchangeId]) {
              try {
                await exchange.link(market)
              } catch (error) {
                console.error(error)
              }
            }
          })()
        )
      } else {
        console.error(`[worker.connect] unknown exchange ${exchangeId}`)
      }
    }

    await Promise.all(promises)

    if (trackingId) {
      ctx.postMessage({
        op: 'connect',
        trackingId
      })
    }
  }

  /**
   * Trigger unsubscribe to pairs on all activated exchanges
   * @param {string[]} pairs
   * @returns {Promise<void>} promises of disconnection
   * @memberof Server
   */
  async disconnect(markets: string[], trackingId?: string) {
    console.log(`[aggregator] disconnect`, markets)

    const marketsByExchange = markets.reduce((output, market) => {
      const [exchangeId, pair] = parseMarket(market)

      if (!exchangeId || !pair) {
        return {}
      }

      if (!output[exchangeId]) {
        output[exchangeId] = []
      }

      if (output[exchangeId].indexOf(market) === -1) {
        output[exchangeId].push(market)
      }

      return output
    }, {})

    const promises: Promise<void>[] = []

    for (const exchangeId in marketsByExchange) {
      const exchange = getExchangeById(exchangeId)

      if (exchange) {
        promises.push(
          (async () => {
            for (const market of marketsByExchange[exchangeId]) {
              await exchange.unlink(market)
            }
          })()
        )
      }
    }

    await Promise.all(promises)

    if (trackingId) {
      ctx.postMessage({
        op: 'connect',
        trackingId
      })
    }
  }

  startPriceInterval() {
    if (this['_priceInterval']) {
      return
    }
    this['_priceInterval'] = self.setInterval(this.emitPrices.bind(this), 1000)
  }

  startAggrInterval() {
    if (this['_aggrInterval']) {
      return
    }
    this['_aggrInterval'] = self.setInterval(
      this.emitPendingTrades.bind(this),
      50
    )
  }

  startStatsInterval() {
    if (this['_statsInterval']) {
      return
    }
    this['_statsInterval'] = self.setInterval(this.emitStats.bind(this), 500)
  }

  clearInterval(name: string) {
    if (this['_' + name + 'Interval']) {
      clearInterval(this['_' + name + 'Interval'])
      this['_' + name + 'Interval'] = null
    }
  }

  async fetchExchangeProducts(
    { exchangeId, forceFetch }: { exchangeId: string; forceFetch?: boolean },
    trackingId
  ) {
    const productsData = await getExchangeById(exchangeId).getProducts(
      forceFetch
    )

    ctx.postMessage({
      op: 'fetchExchangeProducts',
      data: productsData,
      trackingId: trackingId
    })
  }

  formatExchangeProducts({ exchangeId, response }, trackingId: string) {
    let productsData = null

    try {
      productsData = getExchangeById(exchangeId).formatProducts(response)
    } catch (error) {
      console.error(error.message)

      ctx.postMessage({
        op: 'notice',
        data: {
          id: exchangeId + '-products',
          type: 'error',
          title: `Failed to format ${exchangeId}'s products`
        }
      })
    }

    ctx.postMessage({
      op: 'formatExchangeProducts',
      data: productsData,
      trackingId: trackingId
    })
  }

  configureAggregator({ key, value }) {
    if (this.settings[key] === value) {
      return
    }

    this.settings[key] = value

    if (key === 'aggregationLength') {
      this.baseAggregationTimeout = Math.max(50, value)
      // update trades event handler (if 0 mean simple trade emit else group inc trades)
      this.bindTradesEvent()
    }
  }

  getHits(data, trackingId: string) {
    ctx.postMessage({
      op: 'getHits',
      trackingId: trackingId,
      data: exchanges.reduce((hits, exchanges) => hits + exchanges.count, 0)
    })
  }
}

const aggregator = new Aggregator()

self.addEventListener('message', (event: any) => {
  const payload = event.data as AggregatorPayload

  if (typeof aggregator[payload.op] === 'function') {
    aggregator[payload.op](payload.data, payload.trackingId)
  }
})

export default null<|MERGE_RESOLUTION|>--- conflicted
+++ resolved
@@ -30,9 +30,6 @@
   private aggregationTimeouts: { [identifier: string]: number } = {}
   private pendingTrades: Trade[] = []
   private marketsStats: {
-<<<<<<< HEAD
-    [marketId: string]: { initialPrice?: number; decimals?: number; price: number; volume?: number; volumeDelta?: number }
-=======
     [marketId: string]: {
       initialPrice?: number
       decimals?: number
@@ -40,7 +37,6 @@
       volume?: number
       volumeDelta?: number
     }
->>>>>>> 21be29db
   } = {}
   private _connectionChangeNoticeTimeout: number
 
@@ -320,12 +316,8 @@
       (this.settings.preferQuoteCurrencySize ? trade.price : 1) * trade.size
 
     this.marketsStats[marketKey].volume += trade.amount
-<<<<<<< HEAD
-    this.marketsStats[marketKey].volumeDelta += trade.amount * (trade.side === 'buy' ? 1 : -1)
-=======
     this.marketsStats[marketKey].volumeDelta +=
       trade.amount * (trade.side === 'buy' ? 1 : -1)
->>>>>>> 21be29db
 
     this.marketsStats[marketKey].price = trade.price
 
@@ -618,13 +610,9 @@
           await exchange.getProducts()
         }
 
-<<<<<<< HEAD
-        const estimatedTimeToConnectThemAll = exchange.getEstimatedTimeToConnect(marketsByExchange[exchangeId].length)
-=======
         const estimatedTimeToConnectThemAll = exchange.getEstimatedTimeToConnect(
           marketsByExchange[exchangeId].length
         )
->>>>>>> 21be29db
 
         if (estimatedTimeToConnectThemAll > 1000 * 20) {
           ctx.postMessage({
@@ -633,13 +621,9 @@
               id: exchangeId + '-connection-delay',
               type: 'warning',
               timeout: estimatedTimeToConnectThemAll,
-<<<<<<< HEAD
-              title: `Connecting to ${marketsByExchange[exchangeId].length} markets on ${exchangeId}\nThis could take some time (about ${Math.round(
-=======
               title: `Connecting to ${
                 marketsByExchange[exchangeId].length
               } markets on ${exchangeId}\nThis could take some time (about ${Math.round(
->>>>>>> 21be29db
                 estimatedTimeToConnectThemAll / 1000
               )}s)`
             }
