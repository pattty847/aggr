import Exchange from '../exchange'

export default class extends Exchange {
  id = 'BINANCE'
  private lastSubscriptionId = 0
  private subscriptions = {}
<<<<<<< HEAD
  protected endpoints = { PRODUCTS: 'https://api.binance.com/api/v3/exchangeInfo' }
=======
  protected endpoints = {
    PRODUCTS: 'https://api.binance.com/api/v3/exchangeInfo'
  }
>>>>>>> 21be29db
  protected maxConnectionsPerApi = 100
  protected delayBetweenMessages = 250

  getUrl() {
    return `wss://stream.binance.com:9443/ws`
  }

  formatProducts(data) {
    return data.symbols
      .filter(product => product.status === 'TRADING')
      .map(product => product.symbol.toLowerCase())
  }

  /**
   * Sub
   * @param {WebSocket} api
   * @param {string} pair
   */
  async subscribe(api, pair) {
    if (!(await super.subscribe(api, pair))) {
      return
    }

    this.subscriptions[pair] = ++this.lastSubscriptionId

    const params = [pair + '@aggTrade']

    api.send(
      JSON.stringify({
        method: 'SUBSCRIBE',
        params,
        id: this.subscriptions[pair]
      })
    )

    return true
  }

  /**
   * Sub
   * @param {WebSocket} api
   * @param {string} pair
   */
  async unsubscribe(api, pair) {
    if (!(await super.unsubscribe(api, pair))) {
      return
    }

    const params = [pair + '@aggTrade']

    api.send(
      JSON.stringify({
        method: 'UNSUBSCRIBE',
        params,
        id: this.subscriptions[pair]
      })
    )

    delete this.subscriptions[pair]

    // BINANCE: WebSocket connections have a limit of 5 incoming messages per second.
    return new Promise<boolean>(resolve => setTimeout(resolve, 250))
  }

  onMessage(event, api) {
    const json = JSON.parse(event.data)

    if (json.E) {
      return this.emitTrades(api.id, [
        {
          exchange: this.id,
          pair: json.s.toLowerCase(),
          timestamp: json.T,
          price: +json.p,
          size: +json.q,
          count: json.l - json.f + 1,
          side: json.m ? 'sell' : 'buy'
        }
      ])
    }
  }
}
<|MERGE_RESOLUTION|>--- conflicted
+++ resolved
@@ -1,95 +1,91 @@
-import Exchange from '../exchange'
-
-export default class extends Exchange {
-  id = 'BINANCE'
-  private lastSubscriptionId = 0
-  private subscriptions = {}
-<<<<<<< HEAD
-  protected endpoints = { PRODUCTS: 'https://api.binance.com/api/v3/exchangeInfo' }
-=======
-  protected endpoints = {
-    PRODUCTS: 'https://api.binance.com/api/v3/exchangeInfo'
-  }
->>>>>>> 21be29db
-  protected maxConnectionsPerApi = 100
-  protected delayBetweenMessages = 250
-
-  getUrl() {
-    return `wss://stream.binance.com:9443/ws`
-  }
-
-  formatProducts(data) {
-    return data.symbols
-      .filter(product => product.status === 'TRADING')
-      .map(product => product.symbol.toLowerCase())
-  }
-
-  /**
-   * Sub
-   * @param {WebSocket} api
-   * @param {string} pair
-   */
-  async subscribe(api, pair) {
-    if (!(await super.subscribe(api, pair))) {
-      return
-    }
-
-    this.subscriptions[pair] = ++this.lastSubscriptionId
-
-    const params = [pair + '@aggTrade']
-
-    api.send(
-      JSON.stringify({
-        method: 'SUBSCRIBE',
-        params,
-        id: this.subscriptions[pair]
-      })
-    )
-
-    return true
-  }
-
-  /**
-   * Sub
-   * @param {WebSocket} api
-   * @param {string} pair
-   */
-  async unsubscribe(api, pair) {
-    if (!(await super.unsubscribe(api, pair))) {
-      return
-    }
-
-    const params = [pair + '@aggTrade']
-
-    api.send(
-      JSON.stringify({
-        method: 'UNSUBSCRIBE',
-        params,
-        id: this.subscriptions[pair]
-      })
-    )
-
-    delete this.subscriptions[pair]
-
-    // BINANCE: WebSocket connections have a limit of 5 incoming messages per second.
-    return new Promise<boolean>(resolve => setTimeout(resolve, 250))
-  }
-
-  onMessage(event, api) {
-    const json = JSON.parse(event.data)
-
-    if (json.E) {
-      return this.emitTrades(api.id, [
-        {
-          exchange: this.id,
-          pair: json.s.toLowerCase(),
-          timestamp: json.T,
-          price: +json.p,
-          size: +json.q,
-          count: json.l - json.f + 1,
-          side: json.m ? 'sell' : 'buy'
-        }
-      ])
-    }
-  }
-}
+import Exchange from '../exchange'
+
+export default class extends Exchange {
+  id = 'BINANCE'
+  private lastSubscriptionId = 0
+  private subscriptions = {}
+  protected endpoints = {
+    PRODUCTS: 'https://api.binance.com/api/v3/exchangeInfo'
+  }
+  protected maxConnectionsPerApi = 100
+  protected delayBetweenMessages = 250
+
+  getUrl() {
+    return `wss://stream.binance.com:9443/ws`
+  }
+
+  formatProducts(data) {
+    return data.symbols
+      .filter(product => product.status === 'TRADING')
+      .map(product => product.symbol.toLowerCase())
+  }
+
+  /**
+   * Sub
+   * @param {WebSocket} api
+   * @param {string} pair
+   */
+  async subscribe(api, pair) {
+    if (!(await super.subscribe(api, pair))) {
+      return
+    }
+
+    this.subscriptions[pair] = ++this.lastSubscriptionId
+
+    const params = [pair + '@aggTrade']
+
+    api.send(
+      JSON.stringify({
+        method: 'SUBSCRIBE',
+        params,
+        id: this.subscriptions[pair]
+      })
+    )
+
+    return true
+  }
+
+  /**
+   * Sub
+   * @param {WebSocket} api
+   * @param {string} pair
+   */
+  async unsubscribe(api, pair) {
+    if (!(await super.unsubscribe(api, pair))) {
+      return
+    }
+
+    const params = [pair + '@aggTrade']
+
+    api.send(
+      JSON.stringify({
+        method: 'UNSUBSCRIBE',
+        params,
+        id: this.subscriptions[pair]
+      })
+    )
+
+    delete this.subscriptions[pair]
+
+    // BINANCE: WebSocket connections have a limit of 5 incoming messages per second.
+    return new Promise<boolean>(resolve => setTimeout(resolve, 250))
+  }
+
+  onMessage(event, api) {
+    const json = JSON.parse(event.data)
+
+    if (json.E) {
+      return this.emitTrades(api.id, [
+        {
+          exchange: this.id,
+          pair: json.s.toLowerCase(),
+          timestamp: json.T,
+          price: +json.p,
+          size: +json.q,
+          count: json.l - json.f + 1,
+          side: json.m ? 'sell' : 'buy'
+        }
+      ])
+    }
+  }
+}