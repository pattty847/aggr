--- conflicted
+++ resolved
@@ -468,12 +468,6 @@
     state.previousSearchSelections = []
   },
   REMOVE_SEARCH_HISTORY(state, markets) {
-<<<<<<< HEAD
-    const match = state.previousSearchSelections.find(a => a.markets === markets)
-
-    if (match) {
-      state.previousSearchSelections.splice(state.previousSearchSelections.indexOf(match), 1)
-=======
     const match = state.previousSearchSelections.find(
       a => a.markets === markets
     )
@@ -507,7 +501,6 @@
       state.timeframeGroups.push(value)
     } else {
       state.timeframeGroups.splice(index, 1)
->>>>>>> 21be29db
     }
   }
 } as MutationTree<SettingsState>
