import { MAX_BARS_PER_CHUNKS } from '../../utils/constants'
import {
  getHms,
  camelize,
  getTimeframeForHuman,
  floorTimestampToTimeframe,
  isOddTimeframe
} from '../../utils/helpers'
import {
  defaultChartOptions,
  defaultPlotsOptions,
  defaultSerieOptions,
  getChartCustomColorsOptions,
  getChartOptions
} from './options'
import store from '../../store'
import seriesUtils from './serieUtils'
import * as TV from 'lightweight-charts'
import ChartCache, { Chunk } from './cache'
import SerieBuilder from './serieBuilder'
import { MarketAlert, Trade } from '@/types/types'
import dialogService from '@/services/dialogService'
import { ChartPaneState, PriceScaleSettings } from '@/store/panesSettings/chart'
import { waitForStateMutation } from '../../utils/store'
import aggregatorService from '@/services/aggregatorService'
import workspacesService from '@/services/workspacesService'
import { getEventOffset } from '@/utils/touchevent'
import {
  formatPrice,
  stripStable,
  marketDecimals
} from '@/services/productsService'
import audioService from '../../services/audioService'

export interface Bar {
  vbuy?: number
  vsell?: number
  cbuy?: number
  csell?: number
  lbuy?: number
  lsell?: number
  exchange?: string
  pair?: string
  timestamp?: number
  open?: number
  high?: number
  low?: number
  close?: number
  empty?: boolean
  active?: boolean
}

export interface IndicatorApi extends TV.ISeriesApi<any> {
  id: string
  precision?: number
}

export type IndicatorMarkets = {
  [marketId: string]: string[]
}

export interface TimeRange {
  from: number
  to: number
}

export interface OHLC {
  open: number
  high: number
  low: number
  close: number
}

export type IndicatorRealtimeAdapter = (
  renderer: Renderer,
  functions: IndicatorFunction[],
  variables: IndicatorVariable[],
  apis: IndicatorApi[],
  options: TV.SeriesOptions<any>,
  seriesUtils: any
) => void
export interface LoadedIndicator {
  id: string
  options: any
  script: string
  model: IndicatorTranspilationResult
  adapter: IndicatorRealtimeAdapter
  silentAdapter: IndicatorRealtimeAdapter
  apis: IndicatorApi[]
}

export interface IndicatorTranspilationResult {
  output: string
  silentOutput: string
  variables: IndicatorVariable[]
  functions: IndicatorFunction[]
  plots: IndicatorPlot[]
  markets?: IndicatorMarkets
  references?: IndicatorReference[]
}
export interface IndicatorFunction {
  name: string
  args?: any[]
  length?: number
  state?: any
  next?: Function
}
export interface IndicatorVariable {
  length?: number
  state?: any
}
export interface IndicatorPlot {
  id: string
  type: string
  expectedInput: 'number' | 'ohlc' | 'range'
  options: { [prop: string]: any }
}
export interface IndicatorReference {
  indicatorId: string
  serieId?: string
  plotIndex: number
}
export interface Renderer {
  type: 'time' | 'tick'
  timeframe: number
  timestamp: number
  localTimestamp: number
  renderedTimestamp?: number
  length: number
  bar: Bar
  sources: { [name: string]: Bar }
  indicators: { [id: string]: RendererIndicatorData }
  empty?: boolean
}

interface RendererIndicatorData {
  canRender: boolean
  series: {
    time: number
    value?: number
    open?: number
    high?: number
    low?: number
    close?: number
    color?: string
    higherValue?: number
    lowerValue?: number
  }[]
  variables: IndicatorVariable[]
  functions: IndicatorFunction[]
  plotsOptions?: any[]
  minLength?: number
}

export default class ChartController {
  paneId: string
  watermark: string

  chartInstance: TV.IChartApi
  chartElement: HTMLElement
  loadedIndicators: LoadedIndicator[] = []
  panPrevented: boolean
  activeRenderer: Renderer
  renderedRange: TimeRange = { from: null, to: null }
  chartCache: ChartCache
  markets: {
    [identifier: string]: {
      active: boolean
      index: string
      historical: boolean
    }
  } = {}
  alerts: {
    [identifier: string]: MarketAlert[]
  } = {}
  timezoneOffset = 0
  fillGapsWithEmpty = true
  timeframe: number
  isOddTimeframe: boolean
  type: 'time' | 'tick'
  propagateInitialPrices = true
  priceScales: string[] = []

  private activeChunk: Chunk
  private queuedTrades: Trade[] = []
  private serieBuilder: SerieBuilder
  private seriesIndicatorsMap: { [serieId: string]: IndicatorReference } = {}

  private _releaseQueueInterval: number
  private _releasePanTimeout: number
  private _queueHandler = this.releaseQueue.bind(this)
  private _refreshDecimalsHandler = this.refreshAutoDecimals.bind(this)
  private _promiseOfMarkets: Promise<void>
  private _promiseOfMarketsRender: Promise<void>
  private _priceIndicatorId: string
  private _alertsRendered: boolean

  constructor(id: string) {
    this.paneId = id

    this.chartCache = new ChartCache()
    this.serieBuilder = new SerieBuilder()

    this.setTimeframe(store.state[this.paneId].timeframe)
    this.setTimezoneOffset(store.state.settings.timezoneOffset)
    this.refreshMarkets()
    aggregatorService.on('decimals', this._refreshDecimalsHandler)

    this.fillGapsWithEmpty = Boolean(store.state[this.paneId].fillGapsWithEmpty)
  }

  /**
   * update watermark when pane's markets changes
   */
  async refreshMarkets() {
    if (!store.state.app.isExchangesReady) {
      // exchanges are still loading (probably fetching products)
      // we need to call this again once fully loaded
      if (!this._promiseOfMarkets) {
        this._promiseOfMarkets = waitForStateMutation(
          state => state.app.isExchangesReady
        ).then(this.refreshMarkets.bind(this))
      } else {
        return this._promiseOfMarkets
      }
    } else if (this._promiseOfMarkets) {
      this._promiseOfMarkets = null
    }

    const markets = store.state.panes.panes[this.paneId].markets
    const historicalMarkets = store.state.app.historicalMarkets
    const normalizeWatermarks = store.state.settings.normalizeWatermarks
    const marketsForWatermark = []
    const cachedMarkets: any = {}

    for (const marketKey of markets) {
      const [exchange] = marketKey.split(':')
      const market = store.state.panes.marketsListeners[marketKey]

      let localPair = marketKey

      if (market) {
        localPair = stripStable(market.local)
      }

      cachedMarkets[marketKey] = {
        active:
          store.state.exchanges[exchange] &&
          !store.state.exchanges[exchange].disabled &&
          !store.state[this.paneId].hiddenMarkets[marketKey],
        index: localPair,
        historical: historicalMarkets.indexOf(marketKey) !== -1
      }

      if (
        cachedMarkets[marketKey].active &&
        marketsForWatermark.indexOf(localPair) === -1
      ) {
        marketsForWatermark.push(
          (!normalizeWatermarks && market ? market.exchange + ':' : '') +
            localPair
        )
      }
    }

    this.markets = cachedMarkets

    if (store.state.app.isExchangesReady) {
      await this.retrieveAlerts()
    }

    this.updateWatermark(marketsForWatermark)
    this.resetPriceScales()
  }

  /**
   * set timeframe to chart model and update watermark with litteral
   * @param timeframe
   */
  setTimeframe(timeframe) {
    if (/t$/.test(timeframe)) {
      this.type = 'tick'
    } else {
      this.type = 'time'
    }

    this.timeframe = parseFloat(timeframe)
    this.isOddTimeframe = isOddTimeframe(this.timeframe)

    this.updateWatermark()
  }

  /**
   * cache timezone offset
   * @param offset in ms
   */
  setTimezoneOffset(offset: number) {
    const originalTimezoneOffset = this.timezoneOffset

    this.timezoneOffset = offset / 1000

    const change = this.timezoneOffset - originalTimezoneOffset

    if (this.activeRenderer) {
      this.activeRenderer.localTimestamp += change
    }
  }

  /**
   * create Lightweight Charts instance and render pane's indicators
   * @param {HTMLElement} containerElement
   */
  createChart(containerElement: HTMLElement) {
    console.log(`[chart/${this.paneId}/controller] create chart`)

    const chartOptions = getChartOptions(defaultChartOptions as any)

    if (store.state[this.paneId].showVerticalGridlines) {
      chartOptions.grid.vertLines.visible =
        store.state[this.paneId].showVerticalGridlines
      chartOptions.grid.vertLines.color =
        store.state[this.paneId].verticalGridlinesColor
    }

    if (store.state[this.paneId].showHorizontalGridlines) {
      chartOptions.grid.horzLines.visible =
        store.state[this.paneId].showHorizontalGridlines
      chartOptions.grid.horzLines.color =
        store.state[this.paneId].horizontalGridlinesColor
    }

    if (store.state[this.paneId].showWatermark) {
      chartOptions.watermark.visible = store.state[this.paneId].showWatermark
      chartOptions.watermark.color = store.state[this.paneId].watermarkColor
    }

    const preferedBarSpacing = store.state[this.paneId].barSpacing

    if (preferedBarSpacing) {
      chartOptions.timeScale.barSpacing = store.state[this.paneId].barSpacing
      chartOptions.timeScale.rightOffset = Math.ceil(
        (containerElement.clientWidth * 0.05) /
          chartOptions.timeScale.barSpacing
      )
    }

    this.chartInstance = TV.createChart(containerElement, chartOptions)
    this.chartElement = containerElement

    this.addEnabledSeries()
    this.updateWatermark()
    this.updateFontSize()
  }

  /**
   * remove series, destroy this.chartInstance and cancel related events
   */
  removeChart() {
    console.log(`[chart/${this.paneId}/controller] remove chart`)

    if (!this.chartInstance) {
      return
    }

    while (this.loadedIndicators.length) {
      this.removeIndicator(this.loadedIndicators[0])
    }

    this.chartInstance.remove()
    this.priceScales.splice(0, this.priceScales.length)

    this.chartInstance = null
  }

  /**
   * get active indicator by id
   * @returns {LoadedIndicator} serie
   */
  getLoadedIndicator(id: string): LoadedIndicator {
    for (let i = 0; i < this.loadedIndicators.length; i++) {
      if (this.loadedIndicators[i].id === id) {
        return this.loadedIndicators[i]
      }
    }
  }

  /**
   * set indicator option by key
   * @param {string} id serie id
   * @param {string} key option key
   * @param {any} value serie id
   */
  setIndicatorOption(id, key, value, silent = false) {
    const indicator = this.getLoadedIndicator(id)

    if (!indicator) {
      return
    }

    indicator.options[key] = value

    if (silent) {
      return
    }

    if (key === 'visible') {
      this.toggleIndicatorVisibility(indicator, value)

      return
    } else if (key === 'priceFormat' && value.auto) {
      this.refreshAutoDecimals(id)
    }

    for (let i = 0; i < indicator.apis.length; i++) {
      if (key === 'priceFormat' && !value.auto) {
        indicator.apis[i].precision = value.precision
      }

      indicator.apis[i].applyOptions({
        [key]: value
      })
    }

    if (this.optionRequiresRedraw(key)) {
      this.redrawIndicator(id)
    }
  }

  toggleIndicatorVisibility(indicator: LoadedIndicator, value: boolean) {
    if (!value) {
      this.removeIndicatorSeries(indicator)
    } else {
      if (!indicator.model) {
        this.prepareIndicator(indicator)
      } else {
        this.createIndicatorSeries(indicator)
      }
      this.redrawIndicator(indicator.id)
    }
  }

  /**
   * return true if option change require complete redraw, false otherwise
   * @param key option key
   * @returns
   */
  optionRequiresRedraw(key: string) {
    const redrawOptions = /upColor|downColor|wickDownColor|wickUpColor|borderDownColor|borderUpColor|compositeOperation/i

    if (redrawOptions.test(key)) {
      return true
    }

    const noRedrawOptions = /color|priceFormat|linetype|width|style/i

    if (noRedrawOptions.test(key)) {
      return false
    }

    return true
  }

  /**
   * rebuild the whole serie
   * @param {string} id serie id
   */
  rebuildIndicator(id) {
    this.removeIndicator(this.getLoadedIndicator(id))

    if (this.addIndicator(id)) {
      this.redrawIndicator(id)
    }
  }

  /**
   * get id(s) of indicators used in anoter indicator
   * @param {LoadedIndicator} indicator
   * @returns {string[]} id of indicators
   */
  getReferencedIndicators(indicator: LoadedIndicator) {
    return indicator.model.references
      .slice()
      .map(a => a.indicatorId)
      .filter((t, index, self) => self.indexOf(t) === index)
  }

  /**
   * redraw one specific indicator (and the series it depends on)
   * @param {string} indicatorId
   */
  redrawIndicator(indicatorId) {
    const indicator = this.getLoadedIndicator(indicatorId)

    this.clearIndicatorSeries(indicator)

    let bars = []

    for (const chunk of this.chartCache.chunks) {
      bars = bars.concat(chunk.bars)
    }

    const requiredIndicatorsIds = this.getReferencedIndicators(indicator)

    this.ensureIndicatorVisible(requiredIndicatorsIds)

    this.renderBars(bars, [...requiredIndicatorsIds, indicatorId])
  }

  ensureIndicatorVisible(indicatorIds: string[]) {
    for (const indicatorId of indicatorIds) {
      if (
        this.loadedIndicators[indicatorId] &&
        this.loadedIndicators[indicatorId].options.visible === false
      ) {
        this.setIndicatorOption(indicatorId, 'visible', true, true)
      }
    }
  }

  /**
   * just a extention of Lightweight Charts getVisibleRange but using timezone offset from the settings
   * @returns
   */
  getVisibleRange() {
    const visibleRange = this.chartInstance
      .timeScale()
      .getVisibleRange() as TimeRange

    if (!visibleRange) {
      return visibleRange
    }

    visibleRange.from -= this.timezoneOffset
    visibleRange.to -= this.timezoneOffset

    return visibleRange
  }

  /**
   * add all pane's indicators
   */
  addEnabledSeries() {
    for (const id in store.state[this.paneId].indicators) {
      this.addIndicator(id)
    }
  }

  /**
   * render watermark in chart
   * @returns
   */
  updateWatermark(markets?: string[]) {
    if (markets) {
      if (store.state.settings.normalizeWatermarks) {
        this.watermark = markets.join(' | ')
      } else {
        const othersCount = markets.length - 3
        this.watermark =
          markets.slice(0, 3).join(' + ') +
          (othersCount > 0
            ? ' + ' + othersCount + ' other' + (othersCount > 1 ? 's' : '')
            : '')
      }
    }

    if (!this.chartInstance) {
      return
    }

    /**
     * weird spaces (\u00A0) are for left / right margins
     */
    this.chartInstance.applyOptions({
      watermark: {
        text: `\u00A0\u00A0\u00A0\u00A0${this.watermark +
          ' | ' +
          getTimeframeForHuman(
            store.state[this.paneId].timeframe
          )}\u00A0\u00A0\u00A0\u00A0`,
        visible: store.state[this.paneId].showWatermark,
        color: store.state[this.paneId].watermarkColor
      }
    })
  }

  /**
   * update chart font using pane zoom option
   */
  updateFontSize() {
    const multiplier = store.state.panes.panes[this.paneId].zoom || 1
    const watermarkBaseFontSize = store.state.settings.normalizeWatermarks
      ? 72
      : 48

    this.chartInstance.applyOptions({
      layout: {
        fontSize: 14 * multiplier
      },
      watermark: {
        fontSize: watermarkBaseFontSize * multiplier
      }
    })
  }

  /**
   * create indicator and register associated series
   * @param {string} indicatorId indicator id
   */
  addIndicator(id, dependencyDepth?: number) {
    if (this.getLoadedIndicator(id)) {
      return true
    }

    if (dependencyDepth > 5) {
      return false
    }

    // get indicator name, script, options ...
    const indicatorSettings = store.state[this.paneId].indicators[id]
    const indicatorOptions = indicatorSettings.options || {}

    console.debug(`[chart/${this.paneId}/addIndicator] adding ${id}`)

    const indicator: LoadedIndicator = {
      id,
      options: JSON.parse(JSON.stringify(indicatorOptions)),
      script: indicatorSettings.script,
      model: null,
      adapter: null,
      silentAdapter: null,
      apis: []
    }

    // build indicator
    try {
      this.prepareIndicator(indicator)
    } catch (error) {
      // handle dependency issue (resolveDependency adds required indicator(s) then try add this one again)
      if (
        error.status === 'indicator-required' &&
        !this.resolveDependency(
          indicator.id,
          error.serieId,
          dependencyDepth || 0
        )
      ) {
        dialogService.confirm({
          message: `"${indicator.id}" indicator need the "${error.serieId}" serie but that one WAS NOT found anywhere in the current indicators.`,
          ok: 'I see',
          cancel: false
        })
      }

      if (!error.status && !dialogService.isDialogOpened('indicator')) {
        dialogService.openIndicator(this.paneId, indicator.id)
      }

      return false
    }

    // build complete
    this.loadedIndicators.push(indicator)

    return true
  }

  resolveDependency(
    originalIndicatorId: string,
    missingSerieId: string,
    dependencyDepth: number
  ) {
    // serie was not found in active indicators
    // first we loop through pane indicators, maybe order of add is incorrect
    const indicators = (store.state[this.paneId] as ChartPaneState).indicators

    for (const otherIndicatorId in indicators) {
      if (
        otherIndicatorId === originalIndicatorId ||
        !indicators[otherIndicatorId].series
      ) {
        continue
      }

      if (indicators[otherIndicatorId].series.indexOf(missingSerieId) !== -1) {
        // found missing indicator
        // add missing indicator (otherIndicatorId) that seems to contain the missing serie (missingSerieId)
        /*if (indicators[otherIndicatorId].options.visible === false) {
          this.setIndicatorOption(otherIndicatorId, 'visible', true, true)
        } else*/ if (
          this.addIndicator(otherIndicatorId, dependencyDepth + 1)
        ) {
          if (dependencyDepth === 0) {
            // finaly add original indicator
            this.addIndicator(originalIndicatorId, dependencyDepth + 1)
          }

          return true
        } else {
          return false
          // too many dependencies
        }
      }
    }

    if (indicators[missingSerieId]) {
      if (
        this.addIndicator(indicators[missingSerieId].id, dependencyDepth + 1)
      ) {
        if (dependencyDepth === 0) {
          this.addIndicator(originalIndicatorId, dependencyDepth + 1)
        }

        return true
      }
    }

    return false
  }

  /**
   * build indicator and create own series instances from Lightweight Charts
   * @param indicator
   */
  prepareIndicator(indicator: LoadedIndicator) {
    try {
      const result = this.serieBuilder.build(
        indicator,
        this.seriesIndicatorsMap,
        this.paneId
      )

      if (store.state[this.paneId].indicatorsErrors[indicator.id]) {
        store.commit(this.paneId + '/SET_INDICATOR_ERROR', {
          id: indicator.id,
          error: null
        })
      }

      indicator.model = result

      if (indicator.options.visible !== false) {
        this.createIndicatorSeries(indicator)
      }
    } catch (error) {
      if (indicator.options.visible !== false) {
        console.error(
          `[chart/${this.paneId}/prepareIndicator] transpilation failed`
        )
        console.error(`\t->`, error)

        store.commit(this.paneId + '/SET_INDICATOR_ERROR', {
          id: indicator.id,
          error: error.message
        })

        throw error
      }
    }
  }

  /**
   * attach indicator copy of indicator model (incl. states of variables and functions)
   * @param {LoadedIndicator} indicator
   * @param {Renderer} renderer
   * @returns
   */
  bindIndicator(indicator: LoadedIndicator, renderer: Renderer) {
    if (
      !renderer ||
      typeof renderer.indicators[indicator.id] !== 'undefined' ||
      !indicator.model
    ) {
      return
    }

    renderer.indicators[
      indicator.id
    ] = this.serieBuilder.getRendererIndicatorData(indicator)

    if (!this.activeRenderer || renderer === this.activeRenderer) {
      // update indicator series with plotoptions
      for (
        let i = 0;
        i < renderer.indicators[indicator.id].plotsOptions.length;
        i++
      ) {
        indicator.apis[i].applyOptions(
          renderer.indicators[indicator.id].plotsOptions[i]
        )
      }

      // create function ready to calculate (& render) everything for this indicator
      indicator.adapter = this.serieBuilder.getAdapter(indicator.model.output)
      indicator.silentAdapter = this.serieBuilder.getAdapter(
        indicator.model.silentOutput
      )
    }

    this.prepareRendererForIndicators(indicator, renderer)

    return indicator
  }

  /**
   * detach serie from renderer
   * @param {LoadedIndicator} indicator
   * @param {Renderer} renderer
   */
  unbindIndicator(indicator, renderer) {
    if (!renderer || typeof renderer.indicators[indicator.id] === 'undefined') {
      return
    }

    delete renderer.indicators[indicator.id]
  }

  ensurePriceScale(priceScaleId: string, indicator: LoadedIndicator) {
    if (this.priceScales.indexOf(priceScaleId) !== -1) {
      // chart already knows about that price scale (and doesn't need update)
      return
    } else {
      // register pricescale
      this.priceScales.push(priceScaleId)
    }

    let priceScale: TV.PriceScaleOptions | any =
      store.state[this.paneId].priceScales[priceScaleId]

    if (!priceScale) {
      // create default price scale
      priceScale = {}

      if (indicator && indicator.options.scaleMargins) {
        // use indicator priceScale
        priceScale.scaleMargins = indicator.options.scaleMargins
      } else {
        priceScale.scaleMargins = {
          top: 0.1,
          bottom: 0.2
        }
      }

      // save it
      store.commit(this.paneId + '/SET_PRICE_SCALE', {
        id: priceScaleId,
        priceScale
      })
    }

    this.refreshPriceScale(priceScaleId)
  }

  resetPriceScales() {
    for (let i = 0; i < this.priceScales.length; i++) {
      this.chartInstance.priceScale(this.priceScales[i]).applyOptions({
        autoScale: true
      })
    }
  }

  /**
   * deactivate indicator and remove it from chart controller
   * @param {LoadedIndicator} indicator
   */
  removeIndicator(indicator: LoadedIndicator) {
    if (typeof indicator === 'string') {
      indicator = this.getLoadedIndicator(indicator)
    }

    if (!indicator) {
      return
    }

    this.removeIndicatorSeries(indicator)

    // remove from active series model
    this.loadedIndicators.splice(this.loadedIndicators.indexOf(indicator), 1)
  }

  /**
   * clear all rendered data on chart (empty the chart)
   */
  clearChart(triggerPan?: boolean) {
    console.log(
      `[chart/${this.paneId}/controller] clear chart (all series emptyed)`
    )

    if (!triggerPan) {
      this.preventPan()
    }

    for (const indicator of this.loadedIndicators) {
      this.clearIndicatorSeries(indicator)
    }

    this.renderedRange.from = this.renderedRange.to = null
  }

  /**
   * remove active renderer and incoming data
   * only use when chart indicators are cleared
   */
  clearData() {
    console.log(
      `[chart/${this.paneId}/controller] clear data (activeRenderer+activeChunk+queuedTrades1)`
    )

    this.activeRenderer = null
    this.activeChunk = null
    this.queuedTrades.splice(0, this.queuedTrades.length)
  }

  /**
   * Remove chart price lines (of given indicators if passed)
   * @param indicatorsIds
   */
  clearPriceLines(indicatorsIds?: string[]) {
    for (let i = 0; i < this.loadedIndicators.length; i++) {
      if (
        indicatorsIds &&
        indicatorsIds.indexOf(this.loadedIndicators[i].id) === -1
      ) {
        continue
      }

      if (this._priceIndicatorId === this.loadedIndicators[i].id) {
        this._alertsRendered = false
      }

      for (let j = 0; j < this.loadedIndicators[i].apis.length; j++) {
        this.loadedIndicators[i].apis[j].removeAllPriceLines()
      }
    }
  }

  /**
   * fresh start : clear cache, renderer and rendered series on chart
   */
  clear() {
    console.log(
      `[chart/${this.paneId}/controller] clear all (cache+activedata+chart)`
    )

    this.chartCache.clear()
    this.clearData()
    this.clearChart()

    this.setTimeframe(store.state[this.paneId].timeframe)

    // starting from here the chart will only develop using realtime api
    // market will get priced once a trade is done: can take some time to get "true price" of aggregated markets
    // we use this to re-render the whole chart with all initial prices everytime a market get priced first time
    // if a fetch adds historical data after this present fucntion, propagateInitialPrices will be set to false
    this.propagateInitialPrices = true
  }

  resample(timeframe: number) {
    console.log(`[chart/${this.paneId}/controller] resample to ${timeframe}`)

    const activeRendererTimestamp = floorTimestampToTimeframe(
      this.activeRenderer.timestamp,
      timeframe
    )

    const activeChunk = this.getActiveChunk()

    if (activeChunk) {
      for (const source in this.activeRenderer.sources) {
        if (this.activeRenderer.sources[source].empty === false) {
          activeChunk.bars.push(
            this.cloneSourceBar(
              this.activeRenderer.sources[source],
              activeRendererTimestamp
            )
          )
        }
      }
    }

    this.setTimeframe(timeframe)

    if (!this.chartCache.chunks.length) {
      return
    }

    const newBar = (source, destination, timestamp) => {
      if (typeof source.close === 'number') {
        destination.open = destination.high = destination.low = destination.close =
          source.close
      } else if (
        typeof destination.close === 'undefined' ||
        destination.close === null
      ) {
        destination.open = destination.high = destination.low = destination.close = null

        destination.vbuy = 0
        destination.vsell = 0
        destination.cbuy = 0
        destination.csell = 0
        destination.lbuy = 0
        destination.lsell = 0
      }

      destination.timestamp = timestamp

      return destination
    }

    const markets = {}

    for (let i = 0; i < this.chartCache.chunks.length; i++) {
      for (let j = 0; j < this.chartCache.chunks[i].bars.length; j++) {
        const bar = this.chartCache.chunks[i].bars[j]

        const market = bar.exchange + ':' + bar.pair

        const barTimestamp = floorTimestampToTimeframe(
          bar.timestamp,
          this.timeframe,
          this.isOddTimeframe
        )

        if (!markets[market] || markets[market].timestamp < barTimestamp) {
          if (markets[market]) {
            markets[market] = newBar(markets[market], bar, barTimestamp)
          } else {
            markets[market] = newBar({}, bar, barTimestamp)
          }
          continue
        }

        if (typeof markets[market].open === null) {
          markets[market].open = bar.open
          markets[market].high = bar.high
          markets[market].low = bar.low
          markets[market].close = bar.close
        }

        markets[market].vbuy += bar.vbuy
        markets[market].vsell += bar.vsell
        markets[market].cbuy += bar.cbuy
        markets[market].csell += bar.csell
        markets[market].lbuy += bar.lbuy
        markets[market].lsell += bar.lsell
        markets[market].close = bar.close
        markets[market].high = Math.max(
          markets[market].high,
          bar.high,
          bar.open,
          bar.close
        )
        markets[market].low = Math.min(
          markets[market].low,
          bar.low,
          bar.open,
          bar.close
        )

        this.chartCache.chunks[i].bars.splice(j--, 1)
      }

      if (i && this.chartCache.chunks[i].bars.length < MAX_BARS_PER_CHUNKS) {
        if (this.chartCache.chunks[i].bars.length) {
          const available =
            MAX_BARS_PER_CHUNKS - this.chartCache.chunks[i - 1].bars.length

          if (available) {
            this.chartCache.chunks[i - 1].bars = this.chartCache.chunks[
              i - 1
            ].bars.concat(this.chartCache.chunks[i].bars.splice(0, available))
          }
        }

        if (!this.chartCache.chunks[i].bars.length) {
          this.chartCache.chunks.splice(i, 1)
          i--
        }
      }
    }

    this.activeRenderer = null

    this.renderAll()
  }

  getActiveChunk() {
    if (
      !this.activeChunk &&
      this.chartCache.cacheRange.to === this.activeRenderer.timestamp
    ) {
      this.activeChunk = this.chartCache.chunks[
        this.chartCache.chunks.length - 1
      ]
      this.activeChunk.active = true
    } else {
      if (this.activeChunk) {
        this.activeChunk.active = false
      }
      this.activeChunk = this.chartCache.saveChunk({
        from: this.activeRenderer.timestamp,
        to: this.activeRenderer.timestamp,
        active: true,
        rendered: true,
        bars: []
      })
    }

    return this.activeChunk
  }

  /**
   * clear everything
   */
  destroy() {
    console.log(`[chart/${this.paneId}/controller] destroy`)

    this.chartCache.clear()
    this.clearData()
    this.clearChart()
    this.removeChart()
    this.clearQueue()

    aggregatorService.off('decimals', this._refreshDecimalsHandler)
  }

  /**
   * @param {LoadedIndicator} indicator indicator owning series
   */
  clearIndicatorSeries(indicator: LoadedIndicator) {
    for (let i = 0; i < indicator.apis.length; i++) {
      indicator.apis[i].removeAllPriceLines()
      indicator.apis[i].setData([])
    }
  }

  /**
   * start queuing next trades
   */
  setupQueue() {
    if (this._releaseQueueInterval) {
      return
    }

    if (!store.state[this.paneId].refreshRate) {
      this._releaseQueueInterval = requestAnimationFrame(this._queueHandler)
      return
    }

    console.debug(
      `[chart/${this.paneId}/controller] setup queue (${getHms(
        store.state[this.paneId].refreshRate
      )})`
    )

    this._releaseQueueInterval = setInterval(
      this._queueHandler,
      store.state[this.paneId].refreshRate
    )
  }

  /**
   * release queue and stop queuing next trades (stops all timers handling realtime data)
   * called when chart refresh rate changes (followed by setupQueue with new refresh rate)
   */
  clearQueue() {
    if (!this._releaseQueueInterval) {
      return
    }

    console.log(`[chart/${this.paneId}/controller] clear queue`)

    clearInterval(this._releaseQueueInterval)
    cancelAnimationFrame(this._releaseQueueInterval)
    delete this._releaseQueueInterval

    this.releaseQueue()
  }

  /**
   * pull trades from queue and render them immediately
   */
  releaseQueue() {
    if (!this.queuedTrades.length) {
      return
    }

    this.renderRealtimeTrades(this.queuedTrades)
    this.queuedTrades.splice(0, this.queuedTrades.length)
  }

  /**
   * push a set of trades to queue in order to render them later
   * @param {Trades[]} trades
   */
  queueTrades(trades) {
    Array.prototype.push.apply(this.queuedTrades, trades)

    if (!store.state[this.paneId].refreshRate) {
      this._releaseQueueInterval = requestAnimationFrame(this._queueHandler)
    }
  }

  /**
   * take a set of trades, group them into bars while using activeRenderer for reference and render them
   * also cache finished bar
   * @param {Trade[]} trades trades to render
   */
  renderRealtimeTrades(trades) {
    if (!trades.length) {
      return
    }

    let redrawRequired = false

    for (let i = 0; i < trades.length; i++) {
      const trade = trades[i]
      const identifier = trade.exchange + ':' + trade.pair

      if (typeof this.markets[identifier] === 'undefined') {
        continue
      }

      let timestamp
      if (this.activeRenderer) {
        if (this.activeRenderer.type === 'time') {
          timestamp = floorTimestampToTimeframe(
            trade.timestamp / 1000,
            this.timeframe,
            this.isOddTimeframe
          )
        } else {
          if (
            this.activeRenderer.bar.cbuy + this.activeRenderer.bar.csell >=
            this.timeframe
          ) {
            timestamp = Math.max(
              this.activeRenderer.timestamp + 0.001,
              Math.round(trade.timestamp / 1000)
            )
          } else {
            timestamp = this.activeRenderer.timestamp
          }
        }
      } else {
        timestamp = trade.timestamp / 1000
      }

      if (!this.activeRenderer || this.activeRenderer.timestamp < timestamp) {
        if (this.activeRenderer) {
          if (
            !this.activeChunk ||
            (this.activeChunk.to < this.activeRenderer.timestamp &&
              this.activeChunk.bars.length >= MAX_BARS_PER_CHUNKS)
          ) {
            // ensure active chunk is created and ready to receive bars
            this.getActiveChunk()
          }

          if (!this.activeRenderer.bar.empty) {
            this.updateBar(this.activeRenderer)
          }

          // feed activeChunk with active bar exchange snapshot
          for (const source in this.activeRenderer.sources) {
            if (this.activeRenderer.sources[source].empty === false) {
              this.activeChunk.bars.push(
                this.cloneSourceBar(
                  this.activeRenderer.sources[source],
                  this.activeRenderer.timestamp
                )
              )
            }
          }

          this.activeChunk.to = this.chartCache.cacheRange.to = this.activeRenderer.timestamp

          if (this.renderedRange.to < this.activeRenderer.timestamp) {
            this.renderedRange.to = this.activeRenderer.timestamp
          }

          this.nextBar(timestamp, this.activeRenderer)
        } else {
          this.activeRenderer = this.createRenderer(timestamp)
        }
      }

      const amount = trade.price * trade.size

      if (
        !this.activeRenderer.sources[identifier] ||
        typeof this.activeRenderer.sources[identifier].pair === 'undefined'
      ) {
        if (this.propagateInitialPrices) {
          this.chartCache.initialPrices[identifier] = {
            exchange: trade.exchange,
            pair: trade.pair,
            price: trade.price
          }

          if (!redrawRequired) {
            redrawRequired = true
          }
        }

        this.activeRenderer.sources[identifier] = {
          pair: trade.pair,
          exchange: trade.exchange,
          close: +trade.price,
          active: this.markets[identifier].active
        }

        this.resetBar(this.activeRenderer.sources[identifier])
      }

      const isActive = this.markets[identifier].active

      if (trade.liquidation) {
        this.activeRenderer.sources[identifier]['l' + trade.side] += amount

        this.activeRenderer.bar.empty = false

        if (isActive) {
          this.activeRenderer.bar['l' + trade.side] += amount
        }

        continue
      }

      this.activeRenderer.sources[identifier].close = +trade.price

      if (this.activeRenderer.sources[identifier].empty) {
        this.activeRenderer.sources[
          identifier
        ].open = this.activeRenderer.sources[
          identifier
        ].high = this.activeRenderer.sources[
          identifier
        ].low = this.activeRenderer.sources[identifier].close
      } else {
        this.activeRenderer.sources[identifier].high = Math.max(
          this.activeRenderer.sources[identifier].high,
          this.activeRenderer.sources[identifier].close
        )
        this.activeRenderer.sources[identifier].low = Math.min(
          this.activeRenderer.sources[identifier].low,
          this.activeRenderer.sources[identifier].close
        )
      }

      this.activeRenderer.sources[identifier]['c' + trade.side] += trade.count
      this.activeRenderer.sources[identifier]['v' + trade.side] += amount

      this.activeRenderer.sources[identifier].empty = false

      if (isActive) {
        this.activeRenderer.bar['v' + trade.side] += amount
        this.activeRenderer.bar['c' + trade.side] += trade.count

        this.activeRenderer.bar.empty = false
      }
    }

    if (!this.activeRenderer) {
      return
    }

    if (redrawRequired) {
      this.renderAll()
    } else if (!this.activeRenderer.bar.empty) {
      this.updateBar(this.activeRenderer)

      if (this.renderedRange.to < this.activeRenderer.timestamp) {
        this.renderedRange.to = this.activeRenderer.timestamp
      }
    }
  }

  /**
   * create a new object from an existing bar
   * to avoid reference when storing finished bar data to cache
   * @param {Bar} bar do copy
   * @param {number} [timestamp] apply timestamp to returned bar
   */
  cloneSourceBar(sourceBar, timestamp?: number): Bar {
    return {
      pair: sourceBar.pair,
      exchange: sourceBar.exchange,
      timestamp: timestamp || sourceBar.timestamp,
      open: sourceBar.open,
      high: sourceBar.high,
      low: sourceBar.low,
      close: sourceBar.close,
      vbuy: sourceBar.vbuy,
      vsell: sourceBar.vsell,
      cbuy: sourceBar.cbuy,
      csell: sourceBar.csell,
      lbuy: sourceBar.lbuy,
      lsell: sourceBar.lsell
    }
  }

  /**
   * then render indicatorsIds (or all if not specified) from new set of bars
   * this replace data of series, erasing current data on chart
   * if no indicatorsIds is specified, all indicators on chart are rendered from start to finish
   * then merge indicator's states from temporary renderer used to render all thoses bars into activeRenderer
   *
   * @param {Bar[]} bars bars to render
   * @param {string[]} indicatorsId id of indicators to render
   * @param {boolean} refreshInitialPrices
   */
  renderBars(
    bars,
    indicatorsIds,
    refreshInitialPrices?: boolean,
    triggerPan?: boolean
  ) {
    if (bars.length) {
      this.prependInitialPrices(bars, refreshInitialPrices)
    }

    this.clearPriceLines(indicatorsIds)

    const computedSeries = {}
    let from = null
    let to = null

    let temporaryRenderer: Renderer
    let computedBar: any

    if (!bars.length) {
      if (
        this.activeRenderer &&
        this.activeRenderer.bar &&
        !this.activeRenderer.bar.empty
      ) {
        bars = Object.values(this.activeRenderer.sources).filter(
          bar => bar.empty === false
        )
      }

      if (!bars.length) {
        return
      }
    } else if (
      this.activeRenderer &&
      this.activeRenderer.timestamp > bars[bars.length - 1].timestamp
    ) {
      const activeBars = Object.values(this.activeRenderer.sources).filter(
        bar => bar.empty === false
      )

      for (let i = 0; i < activeBars.length; i++) {
        const activeBar = activeBars[i]

        activeBar.timestamp = this.activeRenderer.timestamp

        for (let j = bars.length - 1; j >= 0; j--) {
          const cachedBar = bars[j]

          if (cachedBar.timestamp < this.activeRenderer.timestamp) {
            bars.splice(j + 1, 0, activeBar)
            activeBars.splice(i, 1)
            i--
            break
          } else if (
            cachedBar.exchange === activeBar.exchange &&
            cachedBar.pair === activeBar.pair
          ) {
            cachedBar.vbuy += activeBar.vbuy
            cachedBar.vsell += activeBar.vsell
            cachedBar.cbuy += activeBar.cbuy
            cachedBar.csell += activeBar.csell
            cachedBar.lbuy += activeBar.lbuy
            cachedBar.lsell += activeBar.lsell
            cachedBar.open = activeBar.open
            cachedBar.high = activeBar.high
            cachedBar.low = activeBar.low
            cachedBar.close = activeBar.close
            activeBars.splice(i, 1)
            i--

            break
          }
        }
      }
    }

    let barCount = 0

    for (let i = 0; i <= bars.length; i++) {
      const bar = bars[i]

      if (
        !bar ||
        !temporaryRenderer ||
        bar.timestamp > temporaryRenderer.timestamp
      ) {
        if (temporaryRenderer) {
          if (temporaryRenderer.bar.empty && !this.fillGapsWithEmpty && bar) {
            this.nextBar(bar.timestamp, temporaryRenderer)
            continue
          }

          if (from === null) {
            from = temporaryRenderer.timestamp
          }

          to = temporaryRenderer.timestamp

          computedBar = this.computeBar(temporaryRenderer, indicatorsIds)

          for (const id in computedBar) {
            if (typeof computedSeries[id] === 'undefined') {
              computedSeries[id] = []
            }

            computedSeries[id].push(computedBar[id])
          }
        }

        if (!bar) {
          break
        }

        barCount++

        if (temporaryRenderer) {
          if (this.fillGapsWithEmpty && temporaryRenderer.type === 'time') {
            const missingBars =
              (bar.timestamp -
                temporaryRenderer.timeframe -
                temporaryRenderer.timestamp) /
              temporaryRenderer.timeframe

            if (missingBars > 0) {
              for (let j = 0; j < missingBars; j++) {
                this.incrementRendererBar(temporaryRenderer)

                for (const id in computedBar) {
                  if (typeof computedSeries[id] === 'undefined') {
                    computedSeries[id] = []
                  }

                  computedSeries[id].push({
                    time: temporaryRenderer.localTimestamp
                  })
                }
              }
            }
          }
          this.nextBar(bar.timestamp, temporaryRenderer)
        } else {
<<<<<<< HEAD
          temporaryRenderer = this.createRenderer(bar.timestamp || this.activeRenderer.timestamp, indicatorsIds)
=======
          temporaryRenderer = this.createRenderer(
            bar.timestamp || this.activeRenderer.timestamp,
            indicatorsIds
          )
>>>>>>> 21be29db
        }
      }

      const marketKey = bar.exchange + ':' + bar.pair

      const isActive = this.markets[marketKey].active

      if (isActive && !bar.empty) {
        temporaryRenderer.bar.empty = false
        temporaryRenderer.bar.vbuy += bar.vbuy
        temporaryRenderer.bar.vsell += bar.vsell
        temporaryRenderer.bar.cbuy += bar.cbuy
        temporaryRenderer.bar.csell += bar.csell
        temporaryRenderer.bar.lbuy += bar.lbuy
        temporaryRenderer.bar.lsell += bar.lsell
      }

      temporaryRenderer.sources[marketKey] = this.cloneSourceBar(bar)
      temporaryRenderer.sources[marketKey].empty = false
      temporaryRenderer.sources[marketKey].active = isActive
    }
    if (this.activeRenderer) {
      this.activeRenderer.bar = temporaryRenderer.bar
      for (const id in temporaryRenderer.indicators) {
        this.activeRenderer.indicators[id] = temporaryRenderer.indicators[id]
      }
      for (const id in temporaryRenderer.sources) {
        this.activeRenderer.sources[id] = temporaryRenderer.sources[id]
      }
    } else {
      this.activeRenderer = temporaryRenderer
    }

    let scrollPosition: number

    if (!indicatorsIds || !indicatorsIds.length) {
      this.activeRenderer.length = barCount
      // whole chart was rendered from start to finish

      scrollPosition = this.chartInstance.timeScale().scrollPosition()
      if (!bars.length) {
        this.renderedRange.from = this.renderedRange.to = null
      } else {
        this.renderedRange.from = from
        this.renderedRange.to = to
      }
    }
    this.replaceData(computedSeries, triggerPan)

    if (scrollPosition) {
      this.chartInstance.timeScale().scrollToPosition(scrollPosition, false)
    }

    this.renderAlerts()
  }

  prependInitialPrices(bars: Bar[], refreshInitialPrices: boolean) {
    const remainingInitialMarkets = Object.keys(this.markets).filter(
      name => this.markets[name].historical
    )

    const maxLookback = 100 * remainingInitialMarkets.length

    if (this.propagateInitialPrices) {
      const initialTimestamp = bars[0].timestamp

      if (refreshInitialPrices) {
        for (let i = 0; i < bars.length; i++) {
          const market = bars[i].exchange + ':' + bars[i].pair
          let index

          if (refreshInitialPrices) {
            if (bars[i].timestamp <= initialTimestamp) {
              if ((index = remainingInitialMarkets.indexOf(market)) !== -1) {
                remainingInitialMarkets.splice(index, 1)
              }
              continue
            } else if (
              (index = remainingInitialMarkets.indexOf(market)) !== -1
            ) {
              this.chartCache.initialPrices[market] = {
                exchange: bars[i].exchange,
                pair: bars[i].pair,
                price: bars[i].close
              }
              remainingInitialMarkets.splice(index, 1)
            } else if (!remainingInitialMarkets.length || i > maxLookback) {
              break
            }
          }
        }
      }

      for (const market in this.chartCache.initialPrices) {
        const price = this.chartCache.initialPrices[market].price
        const exchange = this.chartCache.initialPrices[market].exchange
        const pair = this.chartCache.initialPrices[market].pair
        const bar = this.resetBar({
          timestamp: initialTimestamp,
          exchange: exchange,
          pair: pair,
          open: price,
          high: price,
          low: price,
          close: price
        })

        bars.unshift(bar)
      }
    }
  }

  removeIndicatorSeries(indicator) {
    // remove from chart instance (derender)
    for (let i = 0; i < indicator.apis.length; i++) {
      this.chartInstance.removeSeries(indicator.apis[i])
      indicator.apis.splice(i--, 1)
    }

    // unbind from activebar (remove serie meta data like sma memory etc)
    this.unbindIndicator(indicator, this.activeRenderer)

    const isPriceScaleDead =
      typeof this.loadedIndicators.find(
        i =>
          i.id !== indicator.id &&
          i.options.visible !== false &&
          i.options.priceScaleId === indicator.options.priceScaleId
      ) === 'undefined'

    if (isPriceScaleDead) {
      this.priceScales.splice(
        this.priceScales.indexOf(indicator.options.priceScaleId),
        1
      )
    }
  }

  createIndicatorSeries(indicator) {
    const series = []

    for (let i = 0; i < indicator.model.plots.length; i++) {
      const plot = indicator.model.plots[i]
      const apiMethodName = camelize('add-' + plot.type + '-series')
      const customPlotOptions = this.serieBuilder.getCustomPlotOptions(
        indicator,
        plot
      )
      const serieOptions = {
        ...defaultSerieOptions,
        ...(defaultPlotsOptions[plot.type] || {}),
        ...indicator.options,
        ...customPlotOptions
      }

      if (serieOptions.scaleMargins) {
        delete serieOptions.scaleMargins
      }

      const api = this.chartInstance[apiMethodName](
        serieOptions
      ) as IndicatorApi

      api.id = plot.id

      if (
        serieOptions.priceFormat &&
        typeof serieOptions.priceFormat.precision === 'number'
      ) {
        api.precision = serieOptions.priceFormat.precision
      }

      this.seriesIndicatorsMap[plot.id] = {
        indicatorId: indicator.id,
        plotIndex: i
      }
      series.push(plot.id)

      indicator.apis.push(api)
    }

    store.commit(this.paneId + '/SET_INDICATOR_SERIES', {
      id: indicator.id,
      series
    })

    // ensure chart is aware of pricescale used by this indicator
    this.ensurePriceScale(indicator.options.priceScaleId, indicator)

    // attach indicator to active renderer
    this.bindIndicator(indicator, this.activeRenderer)
  }

  refreshPriceScale(priceScaleId: string) {
    const priceScale: PriceScaleSettings =
      store.state[this.paneId].priceScales[priceScaleId]

    this.chartInstance.priceScale(priceScaleId).applyOptions({
      ...priceScale
    })
  }

  /**
   * disable "fetch on pan" until current operation (serie.update / serie.setData) is finished
   */
  preventPan() {
    if (this.panPrevented) {
      return
    }

    const delay = 100

    if (typeof this._releasePanTimeout !== 'undefined') {
      clearTimeout(this._releasePanTimeout)
    }

    this.panPrevented = true

    this._releasePanTimeout = window.setTimeout(() => {
      this.panPrevented = false
    }, delay)
  }

  /**
   * Renders all chunks
   */
  renderAll(refreshInitialPrices?: boolean, triggerPan?: boolean) {
    if (!this.chartInstance) {
      return
    }

    if (this._promiseOfMarkets) {
      if (!this._promiseOfMarketsRender) {
        this._promiseOfMarketsRender = this._promiseOfMarkets.then(() => {
          this._promiseOfMarketsRender = null
          this.renderAll(false, true)
        })
      }

      return this._promiseOfMarketsRender
    }

    this.clearChart(triggerPan)

    this.renderBars(
      this.chartCache.chunks.length
        ? this.chartCache.chunks.reduce(
            (bars, chunk) => bars.concat(chunk.bars),
            []
          )
        : [],
      null,
      refreshInitialPrices,
      triggerPan
    )
  }

  async retrieveAlerts() {
    const indexes = Object.values(this.markets).reduce((acc, market) => {
      if (acc.indexOf(market.index) === -1) {
        acc.push(market.index)
      }

      return acc
    }, [])

    for (const index of Object.keys(this.alerts)) {
      if (indexes.indexOf(index) === -1) {
        delete this.alerts[index]
      }
    }

    for (const index of indexes) {
      if (this.alerts[index]) {
        continue
      }

      this.alerts[index] = []

      await workspacesService.getAlerts(index).then(alerts => {
        for (let i = 0; i < alerts.length; i++) {
          this.alerts[index].push(alerts[i])
        }
      })
    }
  }

  renderAlerts() {
    if (this._alertsRendered || !store.state.settings.alerts) {
      return
    }

    const api = this.getPriceApi()

    if (!api) {
      return
    }

    for (const index in this.alerts) {
      for (let i = 0; i < this.alerts[index].length; i++) {
        this.renderAlert(this.alerts[index][i], api)
      }
    }

    this._alertsRendered = true
  }

  triggerAlert(market: string, price: number) {
    if (!this.alerts[market]) {
      return
    }

    const alert = this.alerts[market].find(a => a.price === price)

    if (alert) {
      if (store.state.settings.alertSound) {
        audioService.playOnce(store.state.settings.alertSound)
      }

      alert.triggered = true

      const api = this.getPriceApi()
      const priceline = api.getPriceLine(price)

      if (priceline) {
        api.removePriceLine(priceline)
      }

      this.renderAlert(alert, api)
    }
  }

  renderAlert(alert: MarketAlert, api: TV.ISeriesApi<any>, color?: string) {
    let index

    if (alert.timestamp) {
      const timestamp = floorTimestampToTimeframe(
        alert.timestamp,
        this.timeframe
      )
      index = this.chartInstance
        .timeScale()
        .coordinateToLogical(
          this.chartInstance
            .timeScale()
            .timeToCoordinate(timestamp as TV.UTCTimestamp)
        )
    }

    let title

    if (alert.triggered) {
      title = '✔'
    }

    return api.createPriceLine({
      market: alert.market,
      index,
      price: alert.price,
      color: color || store.state.settings.alertsColor,
      lineWidth: store.state.settings.alertsLineWidth,
      lineStyle: store.state.settings.alertsLineStyle,
      title
    } as any)
  }

  /**
   * replace whole chart with a set of computed series bars
   * @param {Bar[]} seriesData Lightweight Charts formated series
   */
  replaceData(
    seriesData: {
      [id: string]: (TV.LineData | TV.BarData | TV.HistogramData)[]
    },
    triggerPan?: boolean
  ) {
    if (!triggerPan) {
      this.preventPan()
    }

    for (let i = this.loadedIndicators.length - 1; i >= 0; i--) {
      if (this.loadedIndicators[i].options.visible === false) {
        continue
      }

      for (let j = 0; j < this.loadedIndicators[i].apis.length; j++) {
        const serieId = this.loadedIndicators[i].apis[j].id
        if (seriesData[serieId]) {
          try {
            this.loadedIndicators[i].apis[j].setData(seriesData[serieId])
          } catch (error) {
            store.commit(this.paneId + '/SET_INDICATOR_ERROR', {
              id: this.loadedIndicators[i].id,
              error: error.message
            })

            this.setIndicatorOption(
              this.loadedIndicators[i].id,
              'visible',
              false
            )
          }
        }
      }
    }
  }

  /**
   * excecute indicators, updating chart series with renderer's data
   * @param renderer
   */
  updateBar(renderer: Renderer) {
    this.preventPan()

    for (let i = 0; i < this.loadedIndicators.length; i++) {
      if (this.loadedIndicators[i].options.visible === false) {
        continue
      }

      const indicator = this.loadedIndicators[i]
      const serieData = renderer.indicators[indicator.id]

      if (serieData.canRender) {
        this.loadedIndicators[i].adapter(
          renderer,
          serieData.functions,
          serieData.variables,
          indicator.apis,
          indicator.options,
          seriesUtils
        )
      } else {
        this.loadedIndicators[i].silentAdapter(
          renderer,
          serieData.functions,
          serieData.variables,
          indicator.apis,
          indicator.options,
          seriesUtils
        )
      }
    }
  }

  /**
   * excecute indicators with renderer's data, and return series points
   * this does not update series on chart (indicator.apisNoop is passed instead of indicator.apis)
   * @param {Renderer} renderer
   * @param {string[]} indicators id of indicators to execute (all indicators calculated if null)
   * @returns series points
   */
  computeBar(
    renderer: Renderer,
    indicatorsIds?: string[]
  ): { [serieId: string]: any } {
    const points = {}

    for (let i = 0; i < this.loadedIndicators.length; i++) {
      if (
        (indicatorsIds &&
          indicatorsIds.indexOf(this.loadedIndicators[i].id) === -1) ||
        this.loadedIndicators[i].options.visible === false
      ) {
        continue
      }

      const indicator = this.loadedIndicators[i]
      const serieData = renderer.indicators[indicator.id]

      serieData.series = []

      try {
        indicator.silentAdapter(
          renderer,
          serieData.functions,
          serieData.variables,
          indicator.apis,
          indicator.options,
          seriesUtils
        )
      } catch (error) {
        store.commit(this.paneId + '/SET_INDICATOR_ERROR', {
          id: indicator.id,
          error: error.message
        })

        continue
      }

      for (let i = 0; i < serieData.series.length; i++) {
        if (!indicator.model.plots[i]) {
          break
        }

        if (
          renderer.length < serieData.minLength ||
          !serieData.series[i] ||
          (typeof serieData.series[i].value !== 'undefined' &&
            serieData.series[i].value === null) ||
          (typeof serieData.series[i].lowerValue !== 'undefined' &&
            serieData.series[i].lowerValue === null) ||
          (indicator.model.plots[i].type === 'histogram' &&
            serieData.series[i].value === 0)
        ) {
          continue
        }
        points[indicator.apis[i].id] = serieData.series[i]
      }
    }

    return points
  }

  getPriceApi() {
    for (let i = 0; i < this.loadedIndicators.length; i++) {
      for (let j = 0; j < this.loadedIndicators[i].apis.length; j++) {
        const api = this.loadedIndicators[i].apis[j]

        if (api.options().priceScaleId === 'right') {
          this._priceIndicatorId = this.loadedIndicators[i].id

          return api
        }
      }
    }
  }

  /**
   * create empty renderer
   * this is called on first realtime trade or when indicator(s) are rendered from start to finish
   * @param {number} timestamp create at time
   * @param {string[]} indicatorsIds id of indicators to bind (if null all indicators are binded)
   */
  createRenderer(firstBarTimestamp, indicatorsIds?: string[]) {
    firstBarTimestamp = floorTimestampToTimeframe(
      firstBarTimestamp,
      this.timeframe
    )

    const renderer: Renderer = {
      timestamp: firstBarTimestamp,
      localTimestamp: firstBarTimestamp + this.timezoneOffset,
      timeframe: this.timeframe,
      type: this.type,
      length: 1,
      indicators: {},
      sources: {},

      bar: {
        vbuy: 0,
        vsell: 0,
        cbuy: 0,
        csell: 0,
        lbuy: 0,
        lsell: 0,
        empty: true
      }
    }

    this.loadedIndicators = this.loadedIndicators.sort((a, b) => {
      const referencesA = a.model ? a.model.references.length : 0
      const referencesB = b.model ? b.model.references.length : 0
      return referencesA - referencesB
    })

    for (const indicator of this.loadedIndicators) {
      if (
        (indicatorsIds && indicatorsIds.indexOf(indicator.id) === -1) ||
        indicator.options.visible === false
      ) {
        continue
      }

      this.bindIndicator(indicator, renderer)
    }

    return renderer
  }

  /**
   * prepare renderer for next bar
   * @param {number} timestamp timestamp of the next bar
   * @param {Renderer?} renderer bar to use as reference
   */
  nextBar(timestamp, renderer?: Renderer) {
    if (
      this.fillGapsWithEmpty &&
      renderer === this.activeRenderer &&
      this.activeRenderer.type === 'time' &&
      this.activeRenderer.timestamp < timestamp - this.activeRenderer.timeframe
    ) {
      const missingBars =
        (timestamp -
          this.activeRenderer.timeframe -
          this.activeRenderer.timestamp) /
        this.activeRenderer.timeframe

      for (let i = 0; i < this.loadedIndicators.length; i++) {
        for (let j = 0; j < this.loadedIndicators[i].apis.length; j++) {
          for (let k = 0; k < missingBars; k++) {
            if (i === 0 && j === 0) {
              this.incrementRendererBar(renderer)
            }

            this.loadedIndicators[i].apis[j].update({
              time: renderer.localTimestamp
            })
          }
        }
      }
    }

    this.incrementRendererBar(renderer)
    this.resetRendererBar(renderer)

    renderer.timestamp = timestamp
    renderer.localTimestamp = timestamp + this.timezoneOffset
  }

  /**
   * increment bar (1 timeframe forward)
   * @param {Renderer} bar bar to clear for next timestamp
   */
  incrementRendererBar(renderer: Renderer) {
    renderer.length++
    renderer.timestamp += renderer.timeframe
    renderer.localTimestamp += renderer.timeframe

    for (let i = 0; i < this.loadedIndicators.length; i++) {
      const rendererSerieData = renderer.indicators[this.loadedIndicators[i].id]

      if (!rendererSerieData) {
        continue
      }

      rendererSerieData.canRender =
        renderer.length >= rendererSerieData.minLength

      for (let f = 0; f < rendererSerieData.functions.length; f++) {
        const instruction = rendererSerieData.functions[f]

        if (typeof seriesUtils[instruction.name].next === 'function') {
          seriesUtils[instruction.name].next(instruction)
        }
      }

      for (let v = 0; v < rendererSerieData.variables.length; v++) {
        const instruction = rendererSerieData.variables[v]

        if (instruction.length > 1) {
          instruction.state.unshift(instruction.state[0])

          if (instruction.state.length > instruction.length) {
            instruction.state.pop()
          }
        }
      }
    }
  }

  /**
   * fresh start for the renderer bar (and all its sources / markets)
   * @param {Renderer} bar bar to clear for next timestamp
   */
  resetRendererBar(renderer: Renderer) {
    renderer.bar = {
      vbuy: 0,
      vsell: 0,
      cbuy: 0,
      csell: 0,
      lbuy: 0,
      lsell: 0,
      empty: true
    }

    if (typeof renderer.sources !== 'undefined') {
      for (const identifier in renderer.sources) {
        this.resetBar(renderer.sources[identifier])
      }
    }
  }

  /**
   * preparing bar for next
   * @param {Bar} bar
   */
  resetBar(bar: Bar) {
    if (bar.close !== null) {
      bar.open = bar.close
      bar.high = bar.close
      bar.low = bar.close
    }

    bar.vbuy = 0
    bar.vsell = 0
    bar.cbuy = 0
    bar.csell = 0
    bar.lbuy = 0
    bar.lsell = 0
    bar.empty = true

    return bar
  }

  prepareRendererForIndicators(indicator: LoadedIndicator, renderer: Renderer) {
    const markets = Object.keys(indicator.model.markets)

    for (let j = 0; j < markets.length; j++) {
      if (!renderer.sources[markets[j]]) {
        renderer.sources[markets[j]] = {
          open: null,
          high: null,
          low: null,
          close: null
        }
      }

      const keys = indicator.model.markets[markets[j]]

      if (keys.length) {
        for (let k = 0; k < keys.length; k++) {
          if (
            typeof renderer.sources[markets[j]][keys[k]] === 'undefined' &&
            keys[k] !== 'open' &&
            keys[k] !== 'high' &&
            keys[k] !== 'low' &&
            keys[k] !== 'close'
          ) {
            renderer.sources[markets[j]][keys[k]] = 0
          }
        }
      }
    }
  }

  toggleFillGapsWithEmpty() {
    this.fillGapsWithEmpty = !this.fillGapsWithEmpty

    this.renderAll()
  }

  refreshAutoDecimals(indicatorId?: string) {
    const chartMarkets = Object.keys(this.markets)
    const pricedMarket = Object.keys(marketDecimals).find(
      market => chartMarkets.indexOf(market) !== -1
    )

    if (pricedMarket) {
      const precision = marketDecimals[pricedMarket]

      for (let i = 0; i < this.loadedIndicators.length; i++) {
        if (indicatorId && indicatorId !== this.loadedIndicators[i].id) {
          continue
        }

        let priceFormat = this.loadedIndicators[i].options.priceFormat || {
          type: 'price'
        }

        if (
          !priceFormat.auto ||
          priceFormat.type === 'volume' ||
          priceFormat.precision === precision
        ) {
          continue
        }

        priceFormat = {
          ...priceFormat,
          precision,
          minMove: 1 / Math.pow(10, precision)
        }

        store.dispatch(this.paneId + '/setIndicatorOption', {
          id: this.loadedIndicators[i].id,
          key: 'priceFormat',
          value: priceFormat,
          silent: true
        })

        for (let j = 0; j < this.loadedIndicators[i].apis.length; j++) {
          this.loadedIndicators[i].apis[j].applyOptions({
            priceFormat
          })

          this.loadedIndicators[i].apis[j].precision = precision
        }
      }
    }
  }

  /**
   * Get price api, index & price at a point on the chart
   * Return the priceline if found at price
   * @param {MouseEvent | TouchEvent} event
   * @returns {{
   *  originalOffset: {x: number, y: number},
   *  offset: {x?: number, y?: number},
   *  priceline: TV.IPriceLine | null,
   *  api: IndicatorApi,
   *  price: number,
   *  market: string,
   *  canCreate: boolean
   * }}
   */
  getPricelineAtPoint(event) {
    const originalOffset = getEventOffset(event)
    const offset = {
      x: originalOffset.x,
      y: originalOffset.y
    }

    const api = this.getPriceApi()

    if (!api) {
      return
    }

    let price = api.coordinateToPrice(originalOffset.y) as number

    if (!price) {
      return
    }

    let priceline = api.getPriceLine(
      price,
      this.chartInstance.timeScale().coordinateToLogical(originalOffset.x)
    )

    let market

    if (priceline) {
      const priceLineOptions = priceline.options() as any
      market = priceLineOptions.market

      if (!priceLineOptions.market) {
        priceline = null
      } else {
        market = priceLineOptions.market
        price = priceLineOptions.price
      }
    }

    if (!market) {
      for (const marketKey in this.markets) {
        if (
          this.markets[marketKey].active &&
          this.markets[marketKey].historical
        ) {
          market = this.markets[marketKey].index
          break
        }
      }

      if (!market) {
        market = Object.values(this.markets)[0].index
      }

      market = market.replace(/PERP$/, '')
    }

    if (!priceline) {
      price = +formatPrice(price, api.options().priceFormat.precision)
    }

    const canCreate =
      store.state.settings.alerts &&
      (event.shiftKey || store.state.settings.alertsClick)

    return { api, price, market, priceline, canCreate, originalOffset, offset }
  }

  disableCrosshair() {
    this.chartInstance.applyOptions({
      crosshair: {
        vertLine: {
          color: 'transparent',
          labelVisible: false
        },
        horzLine: {
          color: 'transparent',
          labelVisible: false
        }
      }
    })
  }

  enableCrosshair() {
    const chartColorOptions = getChartCustomColorsOptions()

    this.chartInstance.applyOptions({
      crosshair: {
        vertLine: {
          color: chartColorOptions.crosshair.vertLine.color,
          labelVisible: true
        },
        horzLine: {
          color: chartColorOptions.crosshair.horzLine.color,
          labelVisible: true
        }
      }
    })
  }
}
<|MERGE_RESOLUTION|>--- conflicted
+++ resolved
@@ -1,2465 +1,2459 @@
-import { MAX_BARS_PER_CHUNKS } from '../../utils/constants'
-import {
-  getHms,
-  camelize,
-  getTimeframeForHuman,
-  floorTimestampToTimeframe,
-  isOddTimeframe
-} from '../../utils/helpers'
-import {
-  defaultChartOptions,
-  defaultPlotsOptions,
-  defaultSerieOptions,
-  getChartCustomColorsOptions,
-  getChartOptions
-} from './options'
-import store from '../../store'
-import seriesUtils from './serieUtils'
-import * as TV from 'lightweight-charts'
-import ChartCache, { Chunk } from './cache'
-import SerieBuilder from './serieBuilder'
-import { MarketAlert, Trade } from '@/types/types'
-import dialogService from '@/services/dialogService'
-import { ChartPaneState, PriceScaleSettings } from '@/store/panesSettings/chart'
-import { waitForStateMutation } from '../../utils/store'
-import aggregatorService from '@/services/aggregatorService'
-import workspacesService from '@/services/workspacesService'
-import { getEventOffset } from '@/utils/touchevent'
-import {
-  formatPrice,
-  stripStable,
-  marketDecimals
-} from '@/services/productsService'
-import audioService from '../../services/audioService'
-
-export interface Bar {
-  vbuy?: number
-  vsell?: number
-  cbuy?: number
-  csell?: number
-  lbuy?: number
-  lsell?: number
-  exchange?: string
-  pair?: string
-  timestamp?: number
-  open?: number
-  high?: number
-  low?: number
-  close?: number
-  empty?: boolean
-  active?: boolean
-}
-
-export interface IndicatorApi extends TV.ISeriesApi<any> {
-  id: string
-  precision?: number
-}
-
-export type IndicatorMarkets = {
-  [marketId: string]: string[]
-}
-
-export interface TimeRange {
-  from: number
-  to: number
-}
-
-export interface OHLC {
-  open: number
-  high: number
-  low: number
-  close: number
-}
-
-export type IndicatorRealtimeAdapter = (
-  renderer: Renderer,
-  functions: IndicatorFunction[],
-  variables: IndicatorVariable[],
-  apis: IndicatorApi[],
-  options: TV.SeriesOptions<any>,
-  seriesUtils: any
-) => void
-export interface LoadedIndicator {
-  id: string
-  options: any
-  script: string
-  model: IndicatorTranspilationResult
-  adapter: IndicatorRealtimeAdapter
-  silentAdapter: IndicatorRealtimeAdapter
-  apis: IndicatorApi[]
-}
-
-export interface IndicatorTranspilationResult {
-  output: string
-  silentOutput: string
-  variables: IndicatorVariable[]
-  functions: IndicatorFunction[]
-  plots: IndicatorPlot[]
-  markets?: IndicatorMarkets
-  references?: IndicatorReference[]
-}
-export interface IndicatorFunction {
-  name: string
-  args?: any[]
-  length?: number
-  state?: any
-  next?: Function
-}
-export interface IndicatorVariable {
-  length?: number
-  state?: any
-}
-export interface IndicatorPlot {
-  id: string
-  type: string
-  expectedInput: 'number' | 'ohlc' | 'range'
-  options: { [prop: string]: any }
-}
-export interface IndicatorReference {
-  indicatorId: string
-  serieId?: string
-  plotIndex: number
-}
-export interface Renderer {
-  type: 'time' | 'tick'
-  timeframe: number
-  timestamp: number
-  localTimestamp: number
-  renderedTimestamp?: number
-  length: number
-  bar: Bar
-  sources: { [name: string]: Bar }
-  indicators: { [id: string]: RendererIndicatorData }
-  empty?: boolean
-}
-
-interface RendererIndicatorData {
-  canRender: boolean
-  series: {
-    time: number
-    value?: number
-    open?: number
-    high?: number
-    low?: number
-    close?: number
-    color?: string
-    higherValue?: number
-    lowerValue?: number
-  }[]
-  variables: IndicatorVariable[]
-  functions: IndicatorFunction[]
-  plotsOptions?: any[]
-  minLength?: number
-}
-
-export default class ChartController {
-  paneId: string
-  watermark: string
-
-  chartInstance: TV.IChartApi
-  chartElement: HTMLElement
-  loadedIndicators: LoadedIndicator[] = []
-  panPrevented: boolean
-  activeRenderer: Renderer
-  renderedRange: TimeRange = { from: null, to: null }
-  chartCache: ChartCache
-  markets: {
-    [identifier: string]: {
-      active: boolean
-      index: string
-      historical: boolean
-    }
-  } = {}
-  alerts: {
-    [identifier: string]: MarketAlert[]
-  } = {}
-  timezoneOffset = 0
-  fillGapsWithEmpty = true
-  timeframe: number
-  isOddTimeframe: boolean
-  type: 'time' | 'tick'
-  propagateInitialPrices = true
-  priceScales: string[] = []
-
-  private activeChunk: Chunk
-  private queuedTrades: Trade[] = []
-  private serieBuilder: SerieBuilder
-  private seriesIndicatorsMap: { [serieId: string]: IndicatorReference } = {}
-
-  private _releaseQueueInterval: number
-  private _releasePanTimeout: number
-  private _queueHandler = this.releaseQueue.bind(this)
-  private _refreshDecimalsHandler = this.refreshAutoDecimals.bind(this)
-  private _promiseOfMarkets: Promise<void>
-  private _promiseOfMarketsRender: Promise<void>
-  private _priceIndicatorId: string
-  private _alertsRendered: boolean
-
-  constructor(id: string) {
-    this.paneId = id
-
-    this.chartCache = new ChartCache()
-    this.serieBuilder = new SerieBuilder()
-
-    this.setTimeframe(store.state[this.paneId].timeframe)
-    this.setTimezoneOffset(store.state.settings.timezoneOffset)
-    this.refreshMarkets()
-    aggregatorService.on('decimals', this._refreshDecimalsHandler)
-
-    this.fillGapsWithEmpty = Boolean(store.state[this.paneId].fillGapsWithEmpty)
-  }
-
-  /**
-   * update watermark when pane's markets changes
-   */
-  async refreshMarkets() {
-    if (!store.state.app.isExchangesReady) {
-      // exchanges are still loading (probably fetching products)
-      // we need to call this again once fully loaded
-      if (!this._promiseOfMarkets) {
-        this._promiseOfMarkets = waitForStateMutation(
-          state => state.app.isExchangesReady
-        ).then(this.refreshMarkets.bind(this))
-      } else {
-        return this._promiseOfMarkets
-      }
-    } else if (this._promiseOfMarkets) {
-      this._promiseOfMarkets = null
-    }
-
-    const markets = store.state.panes.panes[this.paneId].markets
-    const historicalMarkets = store.state.app.historicalMarkets
-    const normalizeWatermarks = store.state.settings.normalizeWatermarks
-    const marketsForWatermark = []
-    const cachedMarkets: any = {}
-
-    for (const marketKey of markets) {
-      const [exchange] = marketKey.split(':')
-      const market = store.state.panes.marketsListeners[marketKey]
-
-      let localPair = marketKey
-
-      if (market) {
-        localPair = stripStable(market.local)
-      }
-
-      cachedMarkets[marketKey] = {
-        active:
-          store.state.exchanges[exchange] &&
-          !store.state.exchanges[exchange].disabled &&
-          !store.state[this.paneId].hiddenMarkets[marketKey],
-        index: localPair,
-        historical: historicalMarkets.indexOf(marketKey) !== -1
-      }
-
-      if (
-        cachedMarkets[marketKey].active &&
-        marketsForWatermark.indexOf(localPair) === -1
-      ) {
-        marketsForWatermark.push(
-          (!normalizeWatermarks && market ? market.exchange + ':' : '') +
-            localPair
-        )
-      }
-    }
-
-    this.markets = cachedMarkets
-
-    if (store.state.app.isExchangesReady) {
-      await this.retrieveAlerts()
-    }
-
-    this.updateWatermark(marketsForWatermark)
-    this.resetPriceScales()
-  }
-
-  /**
-   * set timeframe to chart model and update watermark with litteral
-   * @param timeframe
-   */
-  setTimeframe(timeframe) {
-    if (/t$/.test(timeframe)) {
-      this.type = 'tick'
-    } else {
-      this.type = 'time'
-    }
-
-    this.timeframe = parseFloat(timeframe)
-    this.isOddTimeframe = isOddTimeframe(this.timeframe)
-
-    this.updateWatermark()
-  }
-
-  /**
-   * cache timezone offset
-   * @param offset in ms
-   */
-  setTimezoneOffset(offset: number) {
-    const originalTimezoneOffset = this.timezoneOffset
-
-    this.timezoneOffset = offset / 1000
-
-    const change = this.timezoneOffset - originalTimezoneOffset
-
-    if (this.activeRenderer) {
-      this.activeRenderer.localTimestamp += change
-    }
-  }
-
-  /**
-   * create Lightweight Charts instance and render pane's indicators
-   * @param {HTMLElement} containerElement
-   */
-  createChart(containerElement: HTMLElement) {
-    console.log(`[chart/${this.paneId}/controller] create chart`)
-
-    const chartOptions = getChartOptions(defaultChartOptions as any)
-
-    if (store.state[this.paneId].showVerticalGridlines) {
-      chartOptions.grid.vertLines.visible =
-        store.state[this.paneId].showVerticalGridlines
-      chartOptions.grid.vertLines.color =
-        store.state[this.paneId].verticalGridlinesColor
-    }
-
-    if (store.state[this.paneId].showHorizontalGridlines) {
-      chartOptions.grid.horzLines.visible =
-        store.state[this.paneId].showHorizontalGridlines
-      chartOptions.grid.horzLines.color =
-        store.state[this.paneId].horizontalGridlinesColor
-    }
-
-    if (store.state[this.paneId].showWatermark) {
-      chartOptions.watermark.visible = store.state[this.paneId].showWatermark
-      chartOptions.watermark.color = store.state[this.paneId].watermarkColor
-    }
-
-    const preferedBarSpacing = store.state[this.paneId].barSpacing
-
-    if (preferedBarSpacing) {
-      chartOptions.timeScale.barSpacing = store.state[this.paneId].barSpacing
-      chartOptions.timeScale.rightOffset = Math.ceil(
-        (containerElement.clientWidth * 0.05) /
-          chartOptions.timeScale.barSpacing
-      )
-    }
-
-    this.chartInstance = TV.createChart(containerElement, chartOptions)
-    this.chartElement = containerElement
-
-    this.addEnabledSeries()
-    this.updateWatermark()
-    this.updateFontSize()
-  }
-
-  /**
-   * remove series, destroy this.chartInstance and cancel related events
-   */
-  removeChart() {
-    console.log(`[chart/${this.paneId}/controller] remove chart`)
-
-    if (!this.chartInstance) {
-      return
-    }
-
-    while (this.loadedIndicators.length) {
-      this.removeIndicator(this.loadedIndicators[0])
-    }
-
-    this.chartInstance.remove()
-    this.priceScales.splice(0, this.priceScales.length)
-
-    this.chartInstance = null
-  }
-
-  /**
-   * get active indicator by id
-   * @returns {LoadedIndicator} serie
-   */
-  getLoadedIndicator(id: string): LoadedIndicator {
-    for (let i = 0; i < this.loadedIndicators.length; i++) {
-      if (this.loadedIndicators[i].id === id) {
-        return this.loadedIndicators[i]
-      }
-    }
-  }
-
-  /**
-   * set indicator option by key
-   * @param {string} id serie id
-   * @param {string} key option key
-   * @param {any} value serie id
-   */
-  setIndicatorOption(id, key, value, silent = false) {
-    const indicator = this.getLoadedIndicator(id)
-
-    if (!indicator) {
-      return
-    }
-
-    indicator.options[key] = value
-
-    if (silent) {
-      return
-    }
-
-    if (key === 'visible') {
-      this.toggleIndicatorVisibility(indicator, value)
-
-      return
-    } else if (key === 'priceFormat' && value.auto) {
-      this.refreshAutoDecimals(id)
-    }
-
-    for (let i = 0; i < indicator.apis.length; i++) {
-      if (key === 'priceFormat' && !value.auto) {
-        indicator.apis[i].precision = value.precision
-      }
-
-      indicator.apis[i].applyOptions({
-        [key]: value
-      })
-    }
-
-    if (this.optionRequiresRedraw(key)) {
-      this.redrawIndicator(id)
-    }
-  }
-
-  toggleIndicatorVisibility(indicator: LoadedIndicator, value: boolean) {
-    if (!value) {
-      this.removeIndicatorSeries(indicator)
-    } else {
-      if (!indicator.model) {
-        this.prepareIndicator(indicator)
-      } else {
-        this.createIndicatorSeries(indicator)
-      }
-      this.redrawIndicator(indicator.id)
-    }
-  }
-
-  /**
-   * return true if option change require complete redraw, false otherwise
-   * @param key option key
-   * @returns
-   */
-  optionRequiresRedraw(key: string) {
-    const redrawOptions = /upColor|downColor|wickDownColor|wickUpColor|borderDownColor|borderUpColor|compositeOperation/i
-
-    if (redrawOptions.test(key)) {
-      return true
-    }
-
-    const noRedrawOptions = /color|priceFormat|linetype|width|style/i
-
-    if (noRedrawOptions.test(key)) {
-      return false
-    }
-
-    return true
-  }
-
-  /**
-   * rebuild the whole serie
-   * @param {string} id serie id
-   */
-  rebuildIndicator(id) {
-    this.removeIndicator(this.getLoadedIndicator(id))
-
-    if (this.addIndicator(id)) {
-      this.redrawIndicator(id)
-    }
-  }
-
-  /**
-   * get id(s) of indicators used in anoter indicator
-   * @param {LoadedIndicator} indicator
-   * @returns {string[]} id of indicators
-   */
-  getReferencedIndicators(indicator: LoadedIndicator) {
-    return indicator.model.references
-      .slice()
-      .map(a => a.indicatorId)
-      .filter((t, index, self) => self.indexOf(t) === index)
-  }
-
-  /**
-   * redraw one specific indicator (and the series it depends on)
-   * @param {string} indicatorId
-   */
-  redrawIndicator(indicatorId) {
-    const indicator = this.getLoadedIndicator(indicatorId)
-
-    this.clearIndicatorSeries(indicator)
-
-    let bars = []
-
-    for (const chunk of this.chartCache.chunks) {
-      bars = bars.concat(chunk.bars)
-    }
-
-    const requiredIndicatorsIds = this.getReferencedIndicators(indicator)
-
-    this.ensureIndicatorVisible(requiredIndicatorsIds)
-
-    this.renderBars(bars, [...requiredIndicatorsIds, indicatorId])
-  }
-
-  ensureIndicatorVisible(indicatorIds: string[]) {
-    for (const indicatorId of indicatorIds) {
-      if (
-        this.loadedIndicators[indicatorId] &&
-        this.loadedIndicators[indicatorId].options.visible === false
-      ) {
-        this.setIndicatorOption(indicatorId, 'visible', true, true)
-      }
-    }
-  }
-
-  /**
-   * just a extention of Lightweight Charts getVisibleRange but using timezone offset from the settings
-   * @returns
-   */
-  getVisibleRange() {
-    const visibleRange = this.chartInstance
-      .timeScale()
-      .getVisibleRange() as TimeRange
-
-    if (!visibleRange) {
-      return visibleRange
-    }
-
-    visibleRange.from -= this.timezoneOffset
-    visibleRange.to -= this.timezoneOffset
-
-    return visibleRange
-  }
-
-  /**
-   * add all pane's indicators
-   */
-  addEnabledSeries() {
-    for (const id in store.state[this.paneId].indicators) {
-      this.addIndicator(id)
-    }
-  }
-
-  /**
-   * render watermark in chart
-   * @returns
-   */
-  updateWatermark(markets?: string[]) {
-    if (markets) {
-      if (store.state.settings.normalizeWatermarks) {
-        this.watermark = markets.join(' | ')
-      } else {
-        const othersCount = markets.length - 3
-        this.watermark =
-          markets.slice(0, 3).join(' + ') +
-          (othersCount > 0
-            ? ' + ' + othersCount + ' other' + (othersCount > 1 ? 's' : '')
-            : '')
-      }
-    }
-
-    if (!this.chartInstance) {
-      return
-    }
-
-    /**
-     * weird spaces (\u00A0) are for left / right margins
-     */
-    this.chartInstance.applyOptions({
-      watermark: {
-        text: `\u00A0\u00A0\u00A0\u00A0${this.watermark +
-          ' | ' +
-          getTimeframeForHuman(
-            store.state[this.paneId].timeframe
-          )}\u00A0\u00A0\u00A0\u00A0`,
-        visible: store.state[this.paneId].showWatermark,
-        color: store.state[this.paneId].watermarkColor
-      }
-    })
-  }
-
-  /**
-   * update chart font using pane zoom option
-   */
-  updateFontSize() {
-    const multiplier = store.state.panes.panes[this.paneId].zoom || 1
-    const watermarkBaseFontSize = store.state.settings.normalizeWatermarks
-      ? 72
-      : 48
-
-    this.chartInstance.applyOptions({
-      layout: {
-        fontSize: 14 * multiplier
-      },
-      watermark: {
-        fontSize: watermarkBaseFontSize * multiplier
-      }
-    })
-  }
-
-  /**
-   * create indicator and register associated series
-   * @param {string} indicatorId indicator id
-   */
-  addIndicator(id, dependencyDepth?: number) {
-    if (this.getLoadedIndicator(id)) {
-      return true
-    }
-
-    if (dependencyDepth > 5) {
-      return false
-    }
-
-    // get indicator name, script, options ...
-    const indicatorSettings = store.state[this.paneId].indicators[id]
-    const indicatorOptions = indicatorSettings.options || {}
-
-    console.debug(`[chart/${this.paneId}/addIndicator] adding ${id}`)
-
-    const indicator: LoadedIndicator = {
-      id,
-      options: JSON.parse(JSON.stringify(indicatorOptions)),
-      script: indicatorSettings.script,
-      model: null,
-      adapter: null,
-      silentAdapter: null,
-      apis: []
-    }
-
-    // build indicator
-    try {
-      this.prepareIndicator(indicator)
-    } catch (error) {
-      // handle dependency issue (resolveDependency adds required indicator(s) then try add this one again)
-      if (
-        error.status === 'indicator-required' &&
-        !this.resolveDependency(
-          indicator.id,
-          error.serieId,
-          dependencyDepth || 0
-        )
-      ) {
-        dialogService.confirm({
-          message: `"${indicator.id}" indicator need the "${error.serieId}" serie but that one WAS NOT found anywhere in the current indicators.`,
-          ok: 'I see',
-          cancel: false
-        })
-      }
-
-      if (!error.status && !dialogService.isDialogOpened('indicator')) {
-        dialogService.openIndicator(this.paneId, indicator.id)
-      }
-
-      return false
-    }
-
-    // build complete
-    this.loadedIndicators.push(indicator)
-
-    return true
-  }
-
-  resolveDependency(
-    originalIndicatorId: string,
-    missingSerieId: string,
-    dependencyDepth: number
-  ) {
-    // serie was not found in active indicators
-    // first we loop through pane indicators, maybe order of add is incorrect
-    const indicators = (store.state[this.paneId] as ChartPaneState).indicators
-
-    for (const otherIndicatorId in indicators) {
-      if (
-        otherIndicatorId === originalIndicatorId ||
-        !indicators[otherIndicatorId].series
-      ) {
-        continue
-      }
-
-      if (indicators[otherIndicatorId].series.indexOf(missingSerieId) !== -1) {
-        // found missing indicator
-        // add missing indicator (otherIndicatorId) that seems to contain the missing serie (missingSerieId)
-        /*if (indicators[otherIndicatorId].options.visible === false) {
-          this.setIndicatorOption(otherIndicatorId, 'visible', true, true)
-        } else*/ if (
-          this.addIndicator(otherIndicatorId, dependencyDepth + 1)
-        ) {
-          if (dependencyDepth === 0) {
-            // finaly add original indicator
-            this.addIndicator(originalIndicatorId, dependencyDepth + 1)
-          }
-
-          return true
-        } else {
-          return false
-          // too many dependencies
-        }
-      }
-    }
-
-    if (indicators[missingSerieId]) {
-      if (
-        this.addIndicator(indicators[missingSerieId].id, dependencyDepth + 1)
-      ) {
-        if (dependencyDepth === 0) {
-          this.addIndicator(originalIndicatorId, dependencyDepth + 1)
-        }
-
-        return true
-      }
-    }
-
-    return false
-  }
-
-  /**
-   * build indicator and create own series instances from Lightweight Charts
-   * @param indicator
-   */
-  prepareIndicator(indicator: LoadedIndicator) {
-    try {
-      const result = this.serieBuilder.build(
-        indicator,
-        this.seriesIndicatorsMap,
-        this.paneId
-      )
-
-      if (store.state[this.paneId].indicatorsErrors[indicator.id]) {
-        store.commit(this.paneId + '/SET_INDICATOR_ERROR', {
-          id: indicator.id,
-          error: null
-        })
-      }
-
-      indicator.model = result
-
-      if (indicator.options.visible !== false) {
-        this.createIndicatorSeries(indicator)
-      }
-    } catch (error) {
-      if (indicator.options.visible !== false) {
-        console.error(
-          `[chart/${this.paneId}/prepareIndicator] transpilation failed`
-        )
-        console.error(`\t->`, error)
-
-        store.commit(this.paneId + '/SET_INDICATOR_ERROR', {
-          id: indicator.id,
-          error: error.message
-        })
-
-        throw error
-      }
-    }
-  }
-
-  /**
-   * attach indicator copy of indicator model (incl. states of variables and functions)
-   * @param {LoadedIndicator} indicator
-   * @param {Renderer} renderer
-   * @returns
-   */
-  bindIndicator(indicator: LoadedIndicator, renderer: Renderer) {
-    if (
-      !renderer ||
-      typeof renderer.indicators[indicator.id] !== 'undefined' ||
-      !indicator.model
-    ) {
-      return
-    }
-
-    renderer.indicators[
-      indicator.id
-    ] = this.serieBuilder.getRendererIndicatorData(indicator)
-
-    if (!this.activeRenderer || renderer === this.activeRenderer) {
-      // update indicator series with plotoptions
-      for (
-        let i = 0;
-        i < renderer.indicators[indicator.id].plotsOptions.length;
-        i++
-      ) {
-        indicator.apis[i].applyOptions(
-          renderer.indicators[indicator.id].plotsOptions[i]
-        )
-      }
-
-      // create function ready to calculate (& render) everything for this indicator
-      indicator.adapter = this.serieBuilder.getAdapter(indicator.model.output)
-      indicator.silentAdapter = this.serieBuilder.getAdapter(
-        indicator.model.silentOutput
-      )
-    }
-
-    this.prepareRendererForIndicators(indicator, renderer)
-
-    return indicator
-  }
-
-  /**
-   * detach serie from renderer
-   * @param {LoadedIndicator} indicator
-   * @param {Renderer} renderer
-   */
-  unbindIndicator(indicator, renderer) {
-    if (!renderer || typeof renderer.indicators[indicator.id] === 'undefined') {
-      return
-    }
-
-    delete renderer.indicators[indicator.id]
-  }
-
-  ensurePriceScale(priceScaleId: string, indicator: LoadedIndicator) {
-    if (this.priceScales.indexOf(priceScaleId) !== -1) {
-      // chart already knows about that price scale (and doesn't need update)
-      return
-    } else {
-      // register pricescale
-      this.priceScales.push(priceScaleId)
-    }
-
-    let priceScale: TV.PriceScaleOptions | any =
-      store.state[this.paneId].priceScales[priceScaleId]
-
-    if (!priceScale) {
-      // create default price scale
-      priceScale = {}
-
-      if (indicator && indicator.options.scaleMargins) {
-        // use indicator priceScale
-        priceScale.scaleMargins = indicator.options.scaleMargins
-      } else {
-        priceScale.scaleMargins = {
-          top: 0.1,
-          bottom: 0.2
-        }
-      }
-
-      // save it
-      store.commit(this.paneId + '/SET_PRICE_SCALE', {
-        id: priceScaleId,
-        priceScale
-      })
-    }
-
-    this.refreshPriceScale(priceScaleId)
-  }
-
-  resetPriceScales() {
-    for (let i = 0; i < this.priceScales.length; i++) {
-      this.chartInstance.priceScale(this.priceScales[i]).applyOptions({
-        autoScale: true
-      })
-    }
-  }
-
-  /**
-   * deactivate indicator and remove it from chart controller
-   * @param {LoadedIndicator} indicator
-   */
-  removeIndicator(indicator: LoadedIndicator) {
-    if (typeof indicator === 'string') {
-      indicator = this.getLoadedIndicator(indicator)
-    }
-
-    if (!indicator) {
-      return
-    }
-
-    this.removeIndicatorSeries(indicator)
-
-    // remove from active series model
-    this.loadedIndicators.splice(this.loadedIndicators.indexOf(indicator), 1)
-  }
-
-  /**
-   * clear all rendered data on chart (empty the chart)
-   */
-  clearChart(triggerPan?: boolean) {
-    console.log(
-      `[chart/${this.paneId}/controller] clear chart (all series emptyed)`
-    )
-
-    if (!triggerPan) {
-      this.preventPan()
-    }
-
-    for (const indicator of this.loadedIndicators) {
-      this.clearIndicatorSeries(indicator)
-    }
-
-    this.renderedRange.from = this.renderedRange.to = null
-  }
-
-  /**
-   * remove active renderer and incoming data
-   * only use when chart indicators are cleared
-   */
-  clearData() {
-    console.log(
-      `[chart/${this.paneId}/controller] clear data (activeRenderer+activeChunk+queuedTrades1)`
-    )
-
-    this.activeRenderer = null
-    this.activeChunk = null
-    this.queuedTrades.splice(0, this.queuedTrades.length)
-  }
-
-  /**
-   * Remove chart price lines (of given indicators if passed)
-   * @param indicatorsIds
-   */
-  clearPriceLines(indicatorsIds?: string[]) {
-    for (let i = 0; i < this.loadedIndicators.length; i++) {
-      if (
-        indicatorsIds &&
-        indicatorsIds.indexOf(this.loadedIndicators[i].id) === -1
-      ) {
-        continue
-      }
-
-      if (this._priceIndicatorId === this.loadedIndicators[i].id) {
-        this._alertsRendered = false
-      }
-
-      for (let j = 0; j < this.loadedIndicators[i].apis.length; j++) {
-        this.loadedIndicators[i].apis[j].removeAllPriceLines()
-      }
-    }
-  }
-
-  /**
-   * fresh start : clear cache, renderer and rendered series on chart
-   */
-  clear() {
-    console.log(
-      `[chart/${this.paneId}/controller] clear all (cache+activedata+chart)`
-    )
-
-    this.chartCache.clear()
-    this.clearData()
-    this.clearChart()
-
-    this.setTimeframe(store.state[this.paneId].timeframe)
-
-    // starting from here the chart will only develop using realtime api
-    // market will get priced once a trade is done: can take some time to get "true price" of aggregated markets
-    // we use this to re-render the whole chart with all initial prices everytime a market get priced first time
-    // if a fetch adds historical data after this present fucntion, propagateInitialPrices will be set to false
-    this.propagateInitialPrices = true
-  }
-
-  resample(timeframe: number) {
-    console.log(`[chart/${this.paneId}/controller] resample to ${timeframe}`)
-
-    const activeRendererTimestamp = floorTimestampToTimeframe(
-      this.activeRenderer.timestamp,
-      timeframe
-    )
-
-    const activeChunk = this.getActiveChunk()
-
-    if (activeChunk) {
-      for (const source in this.activeRenderer.sources) {
-        if (this.activeRenderer.sources[source].empty === false) {
-          activeChunk.bars.push(
-            this.cloneSourceBar(
-              this.activeRenderer.sources[source],
-              activeRendererTimestamp
-            )
-          )
-        }
-      }
-    }
-
-    this.setTimeframe(timeframe)
-
-    if (!this.chartCache.chunks.length) {
-      return
-    }
-
-    const newBar = (source, destination, timestamp) => {
-      if (typeof source.close === 'number') {
-        destination.open = destination.high = destination.low = destination.close =
-          source.close
-      } else if (
-        typeof destination.close === 'undefined' ||
-        destination.close === null
-      ) {
-        destination.open = destination.high = destination.low = destination.close = null
-
-        destination.vbuy = 0
-        destination.vsell = 0
-        destination.cbuy = 0
-        destination.csell = 0
-        destination.lbuy = 0
-        destination.lsell = 0
-      }
-
-      destination.timestamp = timestamp
-
-      return destination
-    }
-
-    const markets = {}
-
-    for (let i = 0; i < this.chartCache.chunks.length; i++) {
-      for (let j = 0; j < this.chartCache.chunks[i].bars.length; j++) {
-        const bar = this.chartCache.chunks[i].bars[j]
-
-        const market = bar.exchange + ':' + bar.pair
-
-        const barTimestamp = floorTimestampToTimeframe(
-          bar.timestamp,
-          this.timeframe,
-          this.isOddTimeframe
-        )
-
-        if (!markets[market] || markets[market].timestamp < barTimestamp) {
-          if (markets[market]) {
-            markets[market] = newBar(markets[market], bar, barTimestamp)
-          } else {
-            markets[market] = newBar({}, bar, barTimestamp)
-          }
-          continue
-        }
-
-        if (typeof markets[market].open === null) {
-          markets[market].open = bar.open
-          markets[market].high = bar.high
-          markets[market].low = bar.low
-          markets[market].close = bar.close
-        }
-
-        markets[market].vbuy += bar.vbuy
-        markets[market].vsell += bar.vsell
-        markets[market].cbuy += bar.cbuy
-        markets[market].csell += bar.csell
-        markets[market].lbuy += bar.lbuy
-        markets[market].lsell += bar.lsell
-        markets[market].close = bar.close
-        markets[market].high = Math.max(
-          markets[market].high,
-          bar.high,
-          bar.open,
-          bar.close
-        )
-        markets[market].low = Math.min(
-          markets[market].low,
-          bar.low,
-          bar.open,
-          bar.close
-        )
-
-        this.chartCache.chunks[i].bars.splice(j--, 1)
-      }
-
-      if (i && this.chartCache.chunks[i].bars.length < MAX_BARS_PER_CHUNKS) {
-        if (this.chartCache.chunks[i].bars.length) {
-          const available =
-            MAX_BARS_PER_CHUNKS - this.chartCache.chunks[i - 1].bars.length
-
-          if (available) {
-            this.chartCache.chunks[i - 1].bars = this.chartCache.chunks[
-              i - 1
-            ].bars.concat(this.chartCache.chunks[i].bars.splice(0, available))
-          }
-        }
-
-        if (!this.chartCache.chunks[i].bars.length) {
-          this.chartCache.chunks.splice(i, 1)
-          i--
-        }
-      }
-    }
-
-    this.activeRenderer = null
-
-    this.renderAll()
-  }
-
-  getActiveChunk() {
-    if (
-      !this.activeChunk &&
-      this.chartCache.cacheRange.to === this.activeRenderer.timestamp
-    ) {
-      this.activeChunk = this.chartCache.chunks[
-        this.chartCache.chunks.length - 1
-      ]
-      this.activeChunk.active = true
-    } else {
-      if (this.activeChunk) {
-        this.activeChunk.active = false
-      }
-      this.activeChunk = this.chartCache.saveChunk({
-        from: this.activeRenderer.timestamp,
-        to: this.activeRenderer.timestamp,
-        active: true,
-        rendered: true,
-        bars: []
-      })
-    }
-
-    return this.activeChunk
-  }
-
-  /**
-   * clear everything
-   */
-  destroy() {
-    console.log(`[chart/${this.paneId}/controller] destroy`)
-
-    this.chartCache.clear()
-    this.clearData()
-    this.clearChart()
-    this.removeChart()
-    this.clearQueue()
-
-    aggregatorService.off('decimals', this._refreshDecimalsHandler)
-  }
-
-  /**
-   * @param {LoadedIndicator} indicator indicator owning series
-   */
-  clearIndicatorSeries(indicator: LoadedIndicator) {
-    for (let i = 0; i < indicator.apis.length; i++) {
-      indicator.apis[i].removeAllPriceLines()
-      indicator.apis[i].setData([])
-    }
-  }
-
-  /**
-   * start queuing next trades
-   */
-  setupQueue() {
-    if (this._releaseQueueInterval) {
-      return
-    }
-
-    if (!store.state[this.paneId].refreshRate) {
-      this._releaseQueueInterval = requestAnimationFrame(this._queueHandler)
-      return
-    }
-
-    console.debug(
-      `[chart/${this.paneId}/controller] setup queue (${getHms(
-        store.state[this.paneId].refreshRate
-      )})`
-    )
-
-    this._releaseQueueInterval = setInterval(
-      this._queueHandler,
-      store.state[this.paneId].refreshRate
-    )
-  }
-
-  /**
-   * release queue and stop queuing next trades (stops all timers handling realtime data)
-   * called when chart refresh rate changes (followed by setupQueue with new refresh rate)
-   */
-  clearQueue() {
-    if (!this._releaseQueueInterval) {
-      return
-    }
-
-    console.log(`[chart/${this.paneId}/controller] clear queue`)
-
-    clearInterval(this._releaseQueueInterval)
-    cancelAnimationFrame(this._releaseQueueInterval)
-    delete this._releaseQueueInterval
-
-    this.releaseQueue()
-  }
-
-  /**
-   * pull trades from queue and render them immediately
-   */
-  releaseQueue() {
-    if (!this.queuedTrades.length) {
-      return
-    }
-
-    this.renderRealtimeTrades(this.queuedTrades)
-    this.queuedTrades.splice(0, this.queuedTrades.length)
-  }
-
-  /**
-   * push a set of trades to queue in order to render them later
-   * @param {Trades[]} trades
-   */
-  queueTrades(trades) {
-    Array.prototype.push.apply(this.queuedTrades, trades)
-
-    if (!store.state[this.paneId].refreshRate) {
-      this._releaseQueueInterval = requestAnimationFrame(this._queueHandler)
-    }
-  }
-
-  /**
-   * take a set of trades, group them into bars while using activeRenderer for reference and render them
-   * also cache finished bar
-   * @param {Trade[]} trades trades to render
-   */
-  renderRealtimeTrades(trades) {
-    if (!trades.length) {
-      return
-    }
-
-    let redrawRequired = false
-
-    for (let i = 0; i < trades.length; i++) {
-      const trade = trades[i]
-      const identifier = trade.exchange + ':' + trade.pair
-
-      if (typeof this.markets[identifier] === 'undefined') {
-        continue
-      }
-
-      let timestamp
-      if (this.activeRenderer) {
-        if (this.activeRenderer.type === 'time') {
-          timestamp = floorTimestampToTimeframe(
-            trade.timestamp / 1000,
-            this.timeframe,
-            this.isOddTimeframe
-          )
-        } else {
-          if (
-            this.activeRenderer.bar.cbuy + this.activeRenderer.bar.csell >=
-            this.timeframe
-          ) {
-            timestamp = Math.max(
-              this.activeRenderer.timestamp + 0.001,
-              Math.round(trade.timestamp / 1000)
-            )
-          } else {
-            timestamp = this.activeRenderer.timestamp
-          }
-        }
-      } else {
-        timestamp = trade.timestamp / 1000
-      }
-
-      if (!this.activeRenderer || this.activeRenderer.timestamp < timestamp) {
-        if (this.activeRenderer) {
-          if (
-            !this.activeChunk ||
-            (this.activeChunk.to < this.activeRenderer.timestamp &&
-              this.activeChunk.bars.length >= MAX_BARS_PER_CHUNKS)
-          ) {
-            // ensure active chunk is created and ready to receive bars
-            this.getActiveChunk()
-          }
-
-          if (!this.activeRenderer.bar.empty) {
-            this.updateBar(this.activeRenderer)
-          }
-
-          // feed activeChunk with active bar exchange snapshot
-          for (const source in this.activeRenderer.sources) {
-            if (this.activeRenderer.sources[source].empty === false) {
-              this.activeChunk.bars.push(
-                this.cloneSourceBar(
-                  this.activeRenderer.sources[source],
-                  this.activeRenderer.timestamp
-                )
-              )
-            }
-          }
-
-          this.activeChunk.to = this.chartCache.cacheRange.to = this.activeRenderer.timestamp
-
-          if (this.renderedRange.to < this.activeRenderer.timestamp) {
-            this.renderedRange.to = this.activeRenderer.timestamp
-          }
-
-          this.nextBar(timestamp, this.activeRenderer)
-        } else {
-          this.activeRenderer = this.createRenderer(timestamp)
-        }
-      }
-
-      const amount = trade.price * trade.size
-
-      if (
-        !this.activeRenderer.sources[identifier] ||
-        typeof this.activeRenderer.sources[identifier].pair === 'undefined'
-      ) {
-        if (this.propagateInitialPrices) {
-          this.chartCache.initialPrices[identifier] = {
-            exchange: trade.exchange,
-            pair: trade.pair,
-            price: trade.price
-          }
-
-          if (!redrawRequired) {
-            redrawRequired = true
-          }
-        }
-
-        this.activeRenderer.sources[identifier] = {
-          pair: trade.pair,
-          exchange: trade.exchange,
-          close: +trade.price,
-          active: this.markets[identifier].active
-        }
-
-        this.resetBar(this.activeRenderer.sources[identifier])
-      }
-
-      const isActive = this.markets[identifier].active
-
-      if (trade.liquidation) {
-        this.activeRenderer.sources[identifier]['l' + trade.side] += amount
-
-        this.activeRenderer.bar.empty = false
-
-        if (isActive) {
-          this.activeRenderer.bar['l' + trade.side] += amount
-        }
-
-        continue
-      }
-
-      this.activeRenderer.sources[identifier].close = +trade.price
-
-      if (this.activeRenderer.sources[identifier].empty) {
-        this.activeRenderer.sources[
-          identifier
-        ].open = this.activeRenderer.sources[
-          identifier
-        ].high = this.activeRenderer.sources[
-          identifier
-        ].low = this.activeRenderer.sources[identifier].close
-      } else {
-        this.activeRenderer.sources[identifier].high = Math.max(
-          this.activeRenderer.sources[identifier].high,
-          this.activeRenderer.sources[identifier].close
-        )
-        this.activeRenderer.sources[identifier].low = Math.min(
-          this.activeRenderer.sources[identifier].low,
-          this.activeRenderer.sources[identifier].close
-        )
-      }
-
-      this.activeRenderer.sources[identifier]['c' + trade.side] += trade.count
-      this.activeRenderer.sources[identifier]['v' + trade.side] += amount
-
-      this.activeRenderer.sources[identifier].empty = false
-
-      if (isActive) {
-        this.activeRenderer.bar['v' + trade.side] += amount
-        this.activeRenderer.bar['c' + trade.side] += trade.count
-
-        this.activeRenderer.bar.empty = false
-      }
-    }
-
-    if (!this.activeRenderer) {
-      return
-    }
-
-    if (redrawRequired) {
-      this.renderAll()
-    } else if (!this.activeRenderer.bar.empty) {
-      this.updateBar(this.activeRenderer)
-
-      if (this.renderedRange.to < this.activeRenderer.timestamp) {
-        this.renderedRange.to = this.activeRenderer.timestamp
-      }
-    }
-  }
-
-  /**
-   * create a new object from an existing bar
-   * to avoid reference when storing finished bar data to cache
-   * @param {Bar} bar do copy
-   * @param {number} [timestamp] apply timestamp to returned bar
-   */
-  cloneSourceBar(sourceBar, timestamp?: number): Bar {
-    return {
-      pair: sourceBar.pair,
-      exchange: sourceBar.exchange,
-      timestamp: timestamp || sourceBar.timestamp,
-      open: sourceBar.open,
-      high: sourceBar.high,
-      low: sourceBar.low,
-      close: sourceBar.close,
-      vbuy: sourceBar.vbuy,
-      vsell: sourceBar.vsell,
-      cbuy: sourceBar.cbuy,
-      csell: sourceBar.csell,
-      lbuy: sourceBar.lbuy,
-      lsell: sourceBar.lsell
-    }
-  }
-
-  /**
-   * then render indicatorsIds (or all if not specified) from new set of bars
-   * this replace data of series, erasing current data on chart
-   * if no indicatorsIds is specified, all indicators on chart are rendered from start to finish
-   * then merge indicator's states from temporary renderer used to render all thoses bars into activeRenderer
-   *
-   * @param {Bar[]} bars bars to render
-   * @param {string[]} indicatorsId id of indicators to render
-   * @param {boolean} refreshInitialPrices
-   */
-  renderBars(
-    bars,
-    indicatorsIds,
-    refreshInitialPrices?: boolean,
-    triggerPan?: boolean
-  ) {
-    if (bars.length) {
-      this.prependInitialPrices(bars, refreshInitialPrices)
-    }
-
-    this.clearPriceLines(indicatorsIds)
-
-    const computedSeries = {}
-    let from = null
-    let to = null
-
-    let temporaryRenderer: Renderer
-    let computedBar: any
-
-    if (!bars.length) {
-      if (
-        this.activeRenderer &&
-        this.activeRenderer.bar &&
-        !this.activeRenderer.bar.empty
-      ) {
-        bars = Object.values(this.activeRenderer.sources).filter(
-          bar => bar.empty === false
-        )
-      }
-
-      if (!bars.length) {
-        return
-      }
-    } else if (
-      this.activeRenderer &&
-      this.activeRenderer.timestamp > bars[bars.length - 1].timestamp
-    ) {
-      const activeBars = Object.values(this.activeRenderer.sources).filter(
-        bar => bar.empty === false
-      )
-
-      for (let i = 0; i < activeBars.length; i++) {
-        const activeBar = activeBars[i]
-
-        activeBar.timestamp = this.activeRenderer.timestamp
-
-        for (let j = bars.length - 1; j >= 0; j--) {
-          const cachedBar = bars[j]
-
-          if (cachedBar.timestamp < this.activeRenderer.timestamp) {
-            bars.splice(j + 1, 0, activeBar)
-            activeBars.splice(i, 1)
-            i--
-            break
-          } else if (
-            cachedBar.exchange === activeBar.exchange &&
-            cachedBar.pair === activeBar.pair
-          ) {
-            cachedBar.vbuy += activeBar.vbuy
-            cachedBar.vsell += activeBar.vsell
-            cachedBar.cbuy += activeBar.cbuy
-            cachedBar.csell += activeBar.csell
-            cachedBar.lbuy += activeBar.lbuy
-            cachedBar.lsell += activeBar.lsell
-            cachedBar.open = activeBar.open
-            cachedBar.high = activeBar.high
-            cachedBar.low = activeBar.low
-            cachedBar.close = activeBar.close
-            activeBars.splice(i, 1)
-            i--
-
-            break
-          }
-        }
-      }
-    }
-
-    let barCount = 0
-
-    for (let i = 0; i <= bars.length; i++) {
-      const bar = bars[i]
-
-      if (
-        !bar ||
-        !temporaryRenderer ||
-        bar.timestamp > temporaryRenderer.timestamp
-      ) {
-        if (temporaryRenderer) {
-          if (temporaryRenderer.bar.empty && !this.fillGapsWithEmpty && bar) {
-            this.nextBar(bar.timestamp, temporaryRenderer)
-            continue
-          }
-
-          if (from === null) {
-            from = temporaryRenderer.timestamp
-          }
-
-          to = temporaryRenderer.timestamp
-
-          computedBar = this.computeBar(temporaryRenderer, indicatorsIds)
-
-          for (const id in computedBar) {
-            if (typeof computedSeries[id] === 'undefined') {
-              computedSeries[id] = []
-            }
-
-            computedSeries[id].push(computedBar[id])
-          }
-        }
-
-        if (!bar) {
-          break
-        }
-
-        barCount++
-
-        if (temporaryRenderer) {
-          if (this.fillGapsWithEmpty && temporaryRenderer.type === 'time') {
-            const missingBars =
-              (bar.timestamp -
-                temporaryRenderer.timeframe -
-                temporaryRenderer.timestamp) /
-              temporaryRenderer.timeframe
-
-            if (missingBars > 0) {
-              for (let j = 0; j < missingBars; j++) {
-                this.incrementRendererBar(temporaryRenderer)
-
-                for (const id in computedBar) {
-                  if (typeof computedSeries[id] === 'undefined') {
-                    computedSeries[id] = []
-                  }
-
-                  computedSeries[id].push({
-                    time: temporaryRenderer.localTimestamp
-                  })
-                }
-              }
-            }
-          }
-          this.nextBar(bar.timestamp, temporaryRenderer)
-        } else {
-<<<<<<< HEAD
-          temporaryRenderer = this.createRenderer(bar.timestamp || this.activeRenderer.timestamp, indicatorsIds)
-=======
-          temporaryRenderer = this.createRenderer(
-            bar.timestamp || this.activeRenderer.timestamp,
-            indicatorsIds
-          )
->>>>>>> 21be29db
-        }
-      }
-
-      const marketKey = bar.exchange + ':' + bar.pair
-
-      const isActive = this.markets[marketKey].active
-
-      if (isActive && !bar.empty) {
-        temporaryRenderer.bar.empty = false
-        temporaryRenderer.bar.vbuy += bar.vbuy
-        temporaryRenderer.bar.vsell += bar.vsell
-        temporaryRenderer.bar.cbuy += bar.cbuy
-        temporaryRenderer.bar.csell += bar.csell
-        temporaryRenderer.bar.lbuy += bar.lbuy
-        temporaryRenderer.bar.lsell += bar.lsell
-      }
-
-      temporaryRenderer.sources[marketKey] = this.cloneSourceBar(bar)
-      temporaryRenderer.sources[marketKey].empty = false
-      temporaryRenderer.sources[marketKey].active = isActive
-    }
-    if (this.activeRenderer) {
-      this.activeRenderer.bar = temporaryRenderer.bar
-      for (const id in temporaryRenderer.indicators) {
-        this.activeRenderer.indicators[id] = temporaryRenderer.indicators[id]
-      }
-      for (const id in temporaryRenderer.sources) {
-        this.activeRenderer.sources[id] = temporaryRenderer.sources[id]
-      }
-    } else {
-      this.activeRenderer = temporaryRenderer
-    }
-
-    let scrollPosition: number
-
-    if (!indicatorsIds || !indicatorsIds.length) {
-      this.activeRenderer.length = barCount
-      // whole chart was rendered from start to finish
-
-      scrollPosition = this.chartInstance.timeScale().scrollPosition()
-      if (!bars.length) {
-        this.renderedRange.from = this.renderedRange.to = null
-      } else {
-        this.renderedRange.from = from
-        this.renderedRange.to = to
-      }
-    }
-    this.replaceData(computedSeries, triggerPan)
-
-    if (scrollPosition) {
-      this.chartInstance.timeScale().scrollToPosition(scrollPosition, false)
-    }
-
-    this.renderAlerts()
-  }
-
-  prependInitialPrices(bars: Bar[], refreshInitialPrices: boolean) {
-    const remainingInitialMarkets = Object.keys(this.markets).filter(
-      name => this.markets[name].historical
-    )
-
-    const maxLookback = 100 * remainingInitialMarkets.length
-
-    if (this.propagateInitialPrices) {
-      const initialTimestamp = bars[0].timestamp
-
-      if (refreshInitialPrices) {
-        for (let i = 0; i < bars.length; i++) {
-          const market = bars[i].exchange + ':' + bars[i].pair
-          let index
-
-          if (refreshInitialPrices) {
-            if (bars[i].timestamp <= initialTimestamp) {
-              if ((index = remainingInitialMarkets.indexOf(market)) !== -1) {
-                remainingInitialMarkets.splice(index, 1)
-              }
-              continue
-            } else if (
-              (index = remainingInitialMarkets.indexOf(market)) !== -1
-            ) {
-              this.chartCache.initialPrices[market] = {
-                exchange: bars[i].exchange,
-                pair: bars[i].pair,
-                price: bars[i].close
-              }
-              remainingInitialMarkets.splice(index, 1)
-            } else if (!remainingInitialMarkets.length || i > maxLookback) {
-              break
-            }
-          }
-        }
-      }
-
-      for (const market in this.chartCache.initialPrices) {
-        const price = this.chartCache.initialPrices[market].price
-        const exchange = this.chartCache.initialPrices[market].exchange
-        const pair = this.chartCache.initialPrices[market].pair
-        const bar = this.resetBar({
-          timestamp: initialTimestamp,
-          exchange: exchange,
-          pair: pair,
-          open: price,
-          high: price,
-          low: price,
-          close: price
-        })
-
-        bars.unshift(bar)
-      }
-    }
-  }
-
-  removeIndicatorSeries(indicator) {
-    // remove from chart instance (derender)
-    for (let i = 0; i < indicator.apis.length; i++) {
-      this.chartInstance.removeSeries(indicator.apis[i])
-      indicator.apis.splice(i--, 1)
-    }
-
-    // unbind from activebar (remove serie meta data like sma memory etc)
-    this.unbindIndicator(indicator, this.activeRenderer)
-
-    const isPriceScaleDead =
-      typeof this.loadedIndicators.find(
-        i =>
-          i.id !== indicator.id &&
-          i.options.visible !== false &&
-          i.options.priceScaleId === indicator.options.priceScaleId
-      ) === 'undefined'
-
-    if (isPriceScaleDead) {
-      this.priceScales.splice(
-        this.priceScales.indexOf(indicator.options.priceScaleId),
-        1
-      )
-    }
-  }
-
-  createIndicatorSeries(indicator) {
-    const series = []
-
-    for (let i = 0; i < indicator.model.plots.length; i++) {
-      const plot = indicator.model.plots[i]
-      const apiMethodName = camelize('add-' + plot.type + '-series')
-      const customPlotOptions = this.serieBuilder.getCustomPlotOptions(
-        indicator,
-        plot
-      )
-      const serieOptions = {
-        ...defaultSerieOptions,
-        ...(defaultPlotsOptions[plot.type] || {}),
-        ...indicator.options,
-        ...customPlotOptions
-      }
-
-      if (serieOptions.scaleMargins) {
-        delete serieOptions.scaleMargins
-      }
-
-      const api = this.chartInstance[apiMethodName](
-        serieOptions
-      ) as IndicatorApi
-
-      api.id = plot.id
-
-      if (
-        serieOptions.priceFormat &&
-        typeof serieOptions.priceFormat.precision === 'number'
-      ) {
-        api.precision = serieOptions.priceFormat.precision
-      }
-
-      this.seriesIndicatorsMap[plot.id] = {
-        indicatorId: indicator.id,
-        plotIndex: i
-      }
-      series.push(plot.id)
-
-      indicator.apis.push(api)
-    }
-
-    store.commit(this.paneId + '/SET_INDICATOR_SERIES', {
-      id: indicator.id,
-      series
-    })
-
-    // ensure chart is aware of pricescale used by this indicator
-    this.ensurePriceScale(indicator.options.priceScaleId, indicator)
-
-    // attach indicator to active renderer
-    this.bindIndicator(indicator, this.activeRenderer)
-  }
-
-  refreshPriceScale(priceScaleId: string) {
-    const priceScale: PriceScaleSettings =
-      store.state[this.paneId].priceScales[priceScaleId]
-
-    this.chartInstance.priceScale(priceScaleId).applyOptions({
-      ...priceScale
-    })
-  }
-
-  /**
-   * disable "fetch on pan" until current operation (serie.update / serie.setData) is finished
-   */
-  preventPan() {
-    if (this.panPrevented) {
-      return
-    }
-
-    const delay = 100
-
-    if (typeof this._releasePanTimeout !== 'undefined') {
-      clearTimeout(this._releasePanTimeout)
-    }
-
-    this.panPrevented = true
-
-    this._releasePanTimeout = window.setTimeout(() => {
-      this.panPrevented = false
-    }, delay)
-  }
-
-  /**
-   * Renders all chunks
-   */
-  renderAll(refreshInitialPrices?: boolean, triggerPan?: boolean) {
-    if (!this.chartInstance) {
-      return
-    }
-
-    if (this._promiseOfMarkets) {
-      if (!this._promiseOfMarketsRender) {
-        this._promiseOfMarketsRender = this._promiseOfMarkets.then(() => {
-          this._promiseOfMarketsRender = null
-          this.renderAll(false, true)
-        })
-      }
-
-      return this._promiseOfMarketsRender
-    }
-
-    this.clearChart(triggerPan)
-
-    this.renderBars(
-      this.chartCache.chunks.length
-        ? this.chartCache.chunks.reduce(
-            (bars, chunk) => bars.concat(chunk.bars),
-            []
-          )
-        : [],
-      null,
-      refreshInitialPrices,
-      triggerPan
-    )
-  }
-
-  async retrieveAlerts() {
-    const indexes = Object.values(this.markets).reduce((acc, market) => {
-      if (acc.indexOf(market.index) === -1) {
-        acc.push(market.index)
-      }
-
-      return acc
-    }, [])
-
-    for (const index of Object.keys(this.alerts)) {
-      if (indexes.indexOf(index) === -1) {
-        delete this.alerts[index]
-      }
-    }
-
-    for (const index of indexes) {
-      if (this.alerts[index]) {
-        continue
-      }
-
-      this.alerts[index] = []
-
-      await workspacesService.getAlerts(index).then(alerts => {
-        for (let i = 0; i < alerts.length; i++) {
-          this.alerts[index].push(alerts[i])
-        }
-      })
-    }
-  }
-
-  renderAlerts() {
-    if (this._alertsRendered || !store.state.settings.alerts) {
-      return
-    }
-
-    const api = this.getPriceApi()
-
-    if (!api) {
-      return
-    }
-
-    for (const index in this.alerts) {
-      for (let i = 0; i < this.alerts[index].length; i++) {
-        this.renderAlert(this.alerts[index][i], api)
-      }
-    }
-
-    this._alertsRendered = true
-  }
-
-  triggerAlert(market: string, price: number) {
-    if (!this.alerts[market]) {
-      return
-    }
-
-    const alert = this.alerts[market].find(a => a.price === price)
-
-    if (alert) {
-      if (store.state.settings.alertSound) {
-        audioService.playOnce(store.state.settings.alertSound)
-      }
-
-      alert.triggered = true
-
-      const api = this.getPriceApi()
-      const priceline = api.getPriceLine(price)
-
-      if (priceline) {
-        api.removePriceLine(priceline)
-      }
-
-      this.renderAlert(alert, api)
-    }
-  }
-
-  renderAlert(alert: MarketAlert, api: TV.ISeriesApi<any>, color?: string) {
-    let index
-
-    if (alert.timestamp) {
-      const timestamp = floorTimestampToTimeframe(
-        alert.timestamp,
-        this.timeframe
-      )
-      index = this.chartInstance
-        .timeScale()
-        .coordinateToLogical(
-          this.chartInstance
-            .timeScale()
-            .timeToCoordinate(timestamp as TV.UTCTimestamp)
-        )
-    }
-
-    let title
-
-    if (alert.triggered) {
-      title = '✔'
-    }
-
-    return api.createPriceLine({
-      market: alert.market,
-      index,
-      price: alert.price,
-      color: color || store.state.settings.alertsColor,
-      lineWidth: store.state.settings.alertsLineWidth,
-      lineStyle: store.state.settings.alertsLineStyle,
-      title
-    } as any)
-  }
-
-  /**
-   * replace whole chart with a set of computed series bars
-   * @param {Bar[]} seriesData Lightweight Charts formated series
-   */
-  replaceData(
-    seriesData: {
-      [id: string]: (TV.LineData | TV.BarData | TV.HistogramData)[]
-    },
-    triggerPan?: boolean
-  ) {
-    if (!triggerPan) {
-      this.preventPan()
-    }
-
-    for (let i = this.loadedIndicators.length - 1; i >= 0; i--) {
-      if (this.loadedIndicators[i].options.visible === false) {
-        continue
-      }
-
-      for (let j = 0; j < this.loadedIndicators[i].apis.length; j++) {
-        const serieId = this.loadedIndicators[i].apis[j].id
-        if (seriesData[serieId]) {
-          try {
-            this.loadedIndicators[i].apis[j].setData(seriesData[serieId])
-          } catch (error) {
-            store.commit(this.paneId + '/SET_INDICATOR_ERROR', {
-              id: this.loadedIndicators[i].id,
-              error: error.message
-            })
-
-            this.setIndicatorOption(
-              this.loadedIndicators[i].id,
-              'visible',
-              false
-            )
-          }
-        }
-      }
-    }
-  }
-
-  /**
-   * excecute indicators, updating chart series with renderer's data
-   * @param renderer
-   */
-  updateBar(renderer: Renderer) {
-    this.preventPan()
-
-    for (let i = 0; i < this.loadedIndicators.length; i++) {
-      if (this.loadedIndicators[i].options.visible === false) {
-        continue
-      }
-
-      const indicator = this.loadedIndicators[i]
-      const serieData = renderer.indicators[indicator.id]
-
-      if (serieData.canRender) {
-        this.loadedIndicators[i].adapter(
-          renderer,
-          serieData.functions,
-          serieData.variables,
-          indicator.apis,
-          indicator.options,
-          seriesUtils
-        )
-      } else {
-        this.loadedIndicators[i].silentAdapter(
-          renderer,
-          serieData.functions,
-          serieData.variables,
-          indicator.apis,
-          indicator.options,
-          seriesUtils
-        )
-      }
-    }
-  }
-
-  /**
-   * excecute indicators with renderer's data, and return series points
-   * this does not update series on chart (indicator.apisNoop is passed instead of indicator.apis)
-   * @param {Renderer} renderer
-   * @param {string[]} indicators id of indicators to execute (all indicators calculated if null)
-   * @returns series points
-   */
-  computeBar(
-    renderer: Renderer,
-    indicatorsIds?: string[]
-  ): { [serieId: string]: any } {
-    const points = {}
-
-    for (let i = 0; i < this.loadedIndicators.length; i++) {
-      if (
-        (indicatorsIds &&
-          indicatorsIds.indexOf(this.loadedIndicators[i].id) === -1) ||
-        this.loadedIndicators[i].options.visible === false
-      ) {
-        continue
-      }
-
-      const indicator = this.loadedIndicators[i]
-      const serieData = renderer.indicators[indicator.id]
-
-      serieData.series = []
-
-      try {
-        indicator.silentAdapter(
-          renderer,
-          serieData.functions,
-          serieData.variables,
-          indicator.apis,
-          indicator.options,
-          seriesUtils
-        )
-      } catch (error) {
-        store.commit(this.paneId + '/SET_INDICATOR_ERROR', {
-          id: indicator.id,
-          error: error.message
-        })
-
-        continue
-      }
-
-      for (let i = 0; i < serieData.series.length; i++) {
-        if (!indicator.model.plots[i]) {
-          break
-        }
-
-        if (
-          renderer.length < serieData.minLength ||
-          !serieData.series[i] ||
-          (typeof serieData.series[i].value !== 'undefined' &&
-            serieData.series[i].value === null) ||
-          (typeof serieData.series[i].lowerValue !== 'undefined' &&
-            serieData.series[i].lowerValue === null) ||
-          (indicator.model.plots[i].type === 'histogram' &&
-            serieData.series[i].value === 0)
-        ) {
-          continue
-        }
-        points[indicator.apis[i].id] = serieData.series[i]
-      }
-    }
-
-    return points
-  }
-
-  getPriceApi() {
-    for (let i = 0; i < this.loadedIndicators.length; i++) {
-      for (let j = 0; j < this.loadedIndicators[i].apis.length; j++) {
-        const api = this.loadedIndicators[i].apis[j]
-
-        if (api.options().priceScaleId === 'right') {
-          this._priceIndicatorId = this.loadedIndicators[i].id
-
-          return api
-        }
-      }
-    }
-  }
-
-  /**
-   * create empty renderer
-   * this is called on first realtime trade or when indicator(s) are rendered from start to finish
-   * @param {number} timestamp create at time
-   * @param {string[]} indicatorsIds id of indicators to bind (if null all indicators are binded)
-   */
-  createRenderer(firstBarTimestamp, indicatorsIds?: string[]) {
-    firstBarTimestamp = floorTimestampToTimeframe(
-      firstBarTimestamp,
-      this.timeframe
-    )
-
-    const renderer: Renderer = {
-      timestamp: firstBarTimestamp,
-      localTimestamp: firstBarTimestamp + this.timezoneOffset,
-      timeframe: this.timeframe,
-      type: this.type,
-      length: 1,
-      indicators: {},
-      sources: {},
-
-      bar: {
-        vbuy: 0,
-        vsell: 0,
-        cbuy: 0,
-        csell: 0,
-        lbuy: 0,
-        lsell: 0,
-        empty: true
-      }
-    }
-
-    this.loadedIndicators = this.loadedIndicators.sort((a, b) => {
-      const referencesA = a.model ? a.model.references.length : 0
-      const referencesB = b.model ? b.model.references.length : 0
-      return referencesA - referencesB
-    })
-
-    for (const indicator of this.loadedIndicators) {
-      if (
-        (indicatorsIds && indicatorsIds.indexOf(indicator.id) === -1) ||
-        indicator.options.visible === false
-      ) {
-        continue
-      }
-
-      this.bindIndicator(indicator, renderer)
-    }
-
-    return renderer
-  }
-
-  /**
-   * prepare renderer for next bar
-   * @param {number} timestamp timestamp of the next bar
-   * @param {Renderer?} renderer bar to use as reference
-   */
-  nextBar(timestamp, renderer?: Renderer) {
-    if (
-      this.fillGapsWithEmpty &&
-      renderer === this.activeRenderer &&
-      this.activeRenderer.type === 'time' &&
-      this.activeRenderer.timestamp < timestamp - this.activeRenderer.timeframe
-    ) {
-      const missingBars =
-        (timestamp -
-          this.activeRenderer.timeframe -
-          this.activeRenderer.timestamp) /
-        this.activeRenderer.timeframe
-
-      for (let i = 0; i < this.loadedIndicators.length; i++) {
-        for (let j = 0; j < this.loadedIndicators[i].apis.length; j++) {
-          for (let k = 0; k < missingBars; k++) {
-            if (i === 0 && j === 0) {
-              this.incrementRendererBar(renderer)
-            }
-
-            this.loadedIndicators[i].apis[j].update({
-              time: renderer.localTimestamp
-            })
-          }
-        }
-      }
-    }
-
-    this.incrementRendererBar(renderer)
-    this.resetRendererBar(renderer)
-
-    renderer.timestamp = timestamp
-    renderer.localTimestamp = timestamp + this.timezoneOffset
-  }
-
-  /**
-   * increment bar (1 timeframe forward)
-   * @param {Renderer} bar bar to clear for next timestamp
-   */
-  incrementRendererBar(renderer: Renderer) {
-    renderer.length++
-    renderer.timestamp += renderer.timeframe
-    renderer.localTimestamp += renderer.timeframe
-
-    for (let i = 0; i < this.loadedIndicators.length; i++) {
-      const rendererSerieData = renderer.indicators[this.loadedIndicators[i].id]
-
-      if (!rendererSerieData) {
-        continue
-      }
-
-      rendererSerieData.canRender =
-        renderer.length >= rendererSerieData.minLength
-
-      for (let f = 0; f < rendererSerieData.functions.length; f++) {
-        const instruction = rendererSerieData.functions[f]
-
-        if (typeof seriesUtils[instruction.name].next === 'function') {
-          seriesUtils[instruction.name].next(instruction)
-        }
-      }
-
-      for (let v = 0; v < rendererSerieData.variables.length; v++) {
-        const instruction = rendererSerieData.variables[v]
-
-        if (instruction.length > 1) {
-          instruction.state.unshift(instruction.state[0])
-
-          if (instruction.state.length > instruction.length) {
-            instruction.state.pop()
-          }
-        }
-      }
-    }
-  }
-
-  /**
-   * fresh start for the renderer bar (and all its sources / markets)
-   * @param {Renderer} bar bar to clear for next timestamp
-   */
-  resetRendererBar(renderer: Renderer) {
-    renderer.bar = {
-      vbuy: 0,
-      vsell: 0,
-      cbuy: 0,
-      csell: 0,
-      lbuy: 0,
-      lsell: 0,
-      empty: true
-    }
-
-    if (typeof renderer.sources !== 'undefined') {
-      for (const identifier in renderer.sources) {
-        this.resetBar(renderer.sources[identifier])
-      }
-    }
-  }
-
-  /**
-   * preparing bar for next
-   * @param {Bar} bar
-   */
-  resetBar(bar: Bar) {
-    if (bar.close !== null) {
-      bar.open = bar.close
-      bar.high = bar.close
-      bar.low = bar.close
-    }
-
-    bar.vbuy = 0
-    bar.vsell = 0
-    bar.cbuy = 0
-    bar.csell = 0
-    bar.lbuy = 0
-    bar.lsell = 0
-    bar.empty = true
-
-    return bar
-  }
-
-  prepareRendererForIndicators(indicator: LoadedIndicator, renderer: Renderer) {
-    const markets = Object.keys(indicator.model.markets)
-
-    for (let j = 0; j < markets.length; j++) {
-      if (!renderer.sources[markets[j]]) {
-        renderer.sources[markets[j]] = {
-          open: null,
-          high: null,
-          low: null,
-          close: null
-        }
-      }
-
-      const keys = indicator.model.markets[markets[j]]
-
-      if (keys.length) {
-        for (let k = 0; k < keys.length; k++) {
-          if (
-            typeof renderer.sources[markets[j]][keys[k]] === 'undefined' &&
-            keys[k] !== 'open' &&
-            keys[k] !== 'high' &&
-            keys[k] !== 'low' &&
-            keys[k] !== 'close'
-          ) {
-            renderer.sources[markets[j]][keys[k]] = 0
-          }
-        }
-      }
-    }
-  }
-
-  toggleFillGapsWithEmpty() {
-    this.fillGapsWithEmpty = !this.fillGapsWithEmpty
-
-    this.renderAll()
-  }
-
-  refreshAutoDecimals(indicatorId?: string) {
-    const chartMarkets = Object.keys(this.markets)
-    const pricedMarket = Object.keys(marketDecimals).find(
-      market => chartMarkets.indexOf(market) !== -1
-    )
-
-    if (pricedMarket) {
-      const precision = marketDecimals[pricedMarket]
-
-      for (let i = 0; i < this.loadedIndicators.length; i++) {
-        if (indicatorId && indicatorId !== this.loadedIndicators[i].id) {
-          continue
-        }
-
-        let priceFormat = this.loadedIndicators[i].options.priceFormat || {
-          type: 'price'
-        }
-
-        if (
-          !priceFormat.auto ||
-          priceFormat.type === 'volume' ||
-          priceFormat.precision === precision
-        ) {
-          continue
-        }
-
-        priceFormat = {
-          ...priceFormat,
-          precision,
-          minMove: 1 / Math.pow(10, precision)
-        }
-
-        store.dispatch(this.paneId + '/setIndicatorOption', {
-          id: this.loadedIndicators[i].id,
-          key: 'priceFormat',
-          value: priceFormat,
-          silent: true
-        })
-
-        for (let j = 0; j < this.loadedIndicators[i].apis.length; j++) {
-          this.loadedIndicators[i].apis[j].applyOptions({
-            priceFormat
-          })
-
-          this.loadedIndicators[i].apis[j].precision = precision
-        }
-      }
-    }
-  }
-
-  /**
-   * Get price api, index & price at a point on the chart
-   * Return the priceline if found at price
-   * @param {MouseEvent | TouchEvent} event
-   * @returns {{
-   *  originalOffset: {x: number, y: number},
-   *  offset: {x?: number, y?: number},
-   *  priceline: TV.IPriceLine | null,
-   *  api: IndicatorApi,
-   *  price: number,
-   *  market: string,
-   *  canCreate: boolean
-   * }}
-   */
-  getPricelineAtPoint(event) {
-    const originalOffset = getEventOffset(event)
-    const offset = {
-      x: originalOffset.x,
-      y: originalOffset.y
-    }
-
-    const api = this.getPriceApi()
-
-    if (!api) {
-      return
-    }
-
-    let price = api.coordinateToPrice(originalOffset.y) as number
-
-    if (!price) {
-      return
-    }
-
-    let priceline = api.getPriceLine(
-      price,
-      this.chartInstance.timeScale().coordinateToLogical(originalOffset.x)
-    )
-
-    let market
-
-    if (priceline) {
-      const priceLineOptions = priceline.options() as any
-      market = priceLineOptions.market
-
-      if (!priceLineOptions.market) {
-        priceline = null
-      } else {
-        market = priceLineOptions.market
-        price = priceLineOptions.price
-      }
-    }
-
-    if (!market) {
-      for (const marketKey in this.markets) {
-        if (
-          this.markets[marketKey].active &&
-          this.markets[marketKey].historical
-        ) {
-          market = this.markets[marketKey].index
-          break
-        }
-      }
-
-      if (!market) {
-        market = Object.values(this.markets)[0].index
-      }
-
-      market = market.replace(/PERP$/, '')
-    }
-
-    if (!priceline) {
-      price = +formatPrice(price, api.options().priceFormat.precision)
-    }
-
-    const canCreate =
-      store.state.settings.alerts &&
-      (event.shiftKey || store.state.settings.alertsClick)
-
-    return { api, price, market, priceline, canCreate, originalOffset, offset }
-  }
-
-  disableCrosshair() {
-    this.chartInstance.applyOptions({
-      crosshair: {
-        vertLine: {
-          color: 'transparent',
-          labelVisible: false
-        },
-        horzLine: {
-          color: 'transparent',
-          labelVisible: false
-        }
-      }
-    })
-  }
-
-  enableCrosshair() {
-    const chartColorOptions = getChartCustomColorsOptions()
-
-    this.chartInstance.applyOptions({
-      crosshair: {
-        vertLine: {
-          color: chartColorOptions.crosshair.vertLine.color,
-          labelVisible: true
-        },
-        horzLine: {
-          color: chartColorOptions.crosshair.horzLine.color,
-          labelVisible: true
-        }
-      }
-    })
-  }
-}
+import { MAX_BARS_PER_CHUNKS } from '../../utils/constants'
+import {
+  getHms,
+  camelize,
+  getTimeframeForHuman,
+  floorTimestampToTimeframe,
+  isOddTimeframe
+} from '../../utils/helpers'
+import {
+  defaultChartOptions,
+  defaultPlotsOptions,
+  defaultSerieOptions,
+  getChartCustomColorsOptions,
+  getChartOptions
+} from './options'
+import store from '../../store'
+import seriesUtils from './serieUtils'
+import * as TV from 'lightweight-charts'
+import ChartCache, { Chunk } from './cache'
+import SerieBuilder from './serieBuilder'
+import { MarketAlert, Trade } from '@/types/types'
+import dialogService from '@/services/dialogService'
+import { ChartPaneState, PriceScaleSettings } from '@/store/panesSettings/chart'
+import { waitForStateMutation } from '../../utils/store'
+import aggregatorService from '@/services/aggregatorService'
+import workspacesService from '@/services/workspacesService'
+import { getEventOffset } from '@/utils/touchevent'
+import {
+  formatPrice,
+  stripStable,
+  marketDecimals
+} from '@/services/productsService'
+import audioService from '../../services/audioService'
+
+export interface Bar {
+  vbuy?: number
+  vsell?: number
+  cbuy?: number
+  csell?: number
+  lbuy?: number
+  lsell?: number
+  exchange?: string
+  pair?: string
+  timestamp?: number
+  open?: number
+  high?: number
+  low?: number
+  close?: number
+  empty?: boolean
+  active?: boolean
+}
+
+export interface IndicatorApi extends TV.ISeriesApi<any> {
+  id: string
+  precision?: number
+}
+
+export type IndicatorMarkets = {
+  [marketId: string]: string[]
+}
+
+export interface TimeRange {
+  from: number
+  to: number
+}
+
+export interface OHLC {
+  open: number
+  high: number
+  low: number
+  close: number
+}
+
+export type IndicatorRealtimeAdapter = (
+  renderer: Renderer,
+  functions: IndicatorFunction[],
+  variables: IndicatorVariable[],
+  apis: IndicatorApi[],
+  options: TV.SeriesOptions<any>,
+  seriesUtils: any
+) => void
+export interface LoadedIndicator {
+  id: string
+  options: any
+  script: string
+  model: IndicatorTranspilationResult
+  adapter: IndicatorRealtimeAdapter
+  silentAdapter: IndicatorRealtimeAdapter
+  apis: IndicatorApi[]
+}
+
+export interface IndicatorTranspilationResult {
+  output: string
+  silentOutput: string
+  variables: IndicatorVariable[]
+  functions: IndicatorFunction[]
+  plots: IndicatorPlot[]
+  markets?: IndicatorMarkets
+  references?: IndicatorReference[]
+}
+export interface IndicatorFunction {
+  name: string
+  args?: any[]
+  length?: number
+  state?: any
+  next?: Function
+}
+export interface IndicatorVariable {
+  length?: number
+  state?: any
+}
+export interface IndicatorPlot {
+  id: string
+  type: string
+  expectedInput: 'number' | 'ohlc' | 'range'
+  options: { [prop: string]: any }
+}
+export interface IndicatorReference {
+  indicatorId: string
+  serieId?: string
+  plotIndex: number
+}
+export interface Renderer {
+  type: 'time' | 'tick'
+  timeframe: number
+  timestamp: number
+  localTimestamp: number
+  renderedTimestamp?: number
+  length: number
+  bar: Bar
+  sources: { [name: string]: Bar }
+  indicators: { [id: string]: RendererIndicatorData }
+  empty?: boolean
+}
+
+interface RendererIndicatorData {
+  canRender: boolean
+  series: {
+    time: number
+    value?: number
+    open?: number
+    high?: number
+    low?: number
+    close?: number
+    color?: string
+    higherValue?: number
+    lowerValue?: number
+  }[]
+  variables: IndicatorVariable[]
+  functions: IndicatorFunction[]
+  plotsOptions?: any[]
+  minLength?: number
+}
+
+export default class ChartController {
+  paneId: string
+  watermark: string
+
+  chartInstance: TV.IChartApi
+  chartElement: HTMLElement
+  loadedIndicators: LoadedIndicator[] = []
+  panPrevented: boolean
+  activeRenderer: Renderer
+  renderedRange: TimeRange = { from: null, to: null }
+  chartCache: ChartCache
+  markets: {
+    [identifier: string]: {
+      active: boolean
+      index: string
+      historical: boolean
+    }
+  } = {}
+  alerts: {
+    [identifier: string]: MarketAlert[]
+  } = {}
+  timezoneOffset = 0
+  fillGapsWithEmpty = true
+  timeframe: number
+  isOddTimeframe: boolean
+  type: 'time' | 'tick'
+  propagateInitialPrices = true
+  priceScales: string[] = []
+
+  private activeChunk: Chunk
+  private queuedTrades: Trade[] = []
+  private serieBuilder: SerieBuilder
+  private seriesIndicatorsMap: { [serieId: string]: IndicatorReference } = {}
+
+  private _releaseQueueInterval: number
+  private _releasePanTimeout: number
+  private _queueHandler = this.releaseQueue.bind(this)
+  private _refreshDecimalsHandler = this.refreshAutoDecimals.bind(this)
+  private _promiseOfMarkets: Promise<void>
+  private _promiseOfMarketsRender: Promise<void>
+  private _priceIndicatorId: string
+  private _alertsRendered: boolean
+
+  constructor(id: string) {
+    this.paneId = id
+
+    this.chartCache = new ChartCache()
+    this.serieBuilder = new SerieBuilder()
+
+    this.setTimeframe(store.state[this.paneId].timeframe)
+    this.setTimezoneOffset(store.state.settings.timezoneOffset)
+    this.refreshMarkets()
+    aggregatorService.on('decimals', this._refreshDecimalsHandler)
+
+    this.fillGapsWithEmpty = Boolean(store.state[this.paneId].fillGapsWithEmpty)
+  }
+
+  /**
+   * update watermark when pane's markets changes
+   */
+  async refreshMarkets() {
+    if (!store.state.app.isExchangesReady) {
+      // exchanges are still loading (probably fetching products)
+      // we need to call this again once fully loaded
+      if (!this._promiseOfMarkets) {
+        this._promiseOfMarkets = waitForStateMutation(
+          state => state.app.isExchangesReady
+        ).then(this.refreshMarkets.bind(this))
+      } else {
+        return this._promiseOfMarkets
+      }
+    } else if (this._promiseOfMarkets) {
+      this._promiseOfMarkets = null
+    }
+
+    const markets = store.state.panes.panes[this.paneId].markets
+    const historicalMarkets = store.state.app.historicalMarkets
+    const normalizeWatermarks = store.state.settings.normalizeWatermarks
+    const marketsForWatermark = []
+    const cachedMarkets: any = {}
+
+    for (const marketKey of markets) {
+      const [exchange] = marketKey.split(':')
+      const market = store.state.panes.marketsListeners[marketKey]
+
+      let localPair = marketKey
+
+      if (market) {
+        localPair = stripStable(market.local)
+      }
+
+      cachedMarkets[marketKey] = {
+        active:
+          store.state.exchanges[exchange] &&
+          !store.state.exchanges[exchange].disabled &&
+          !store.state[this.paneId].hiddenMarkets[marketKey],
+        index: localPair,
+        historical: historicalMarkets.indexOf(marketKey) !== -1
+      }
+
+      if (
+        cachedMarkets[marketKey].active &&
+        marketsForWatermark.indexOf(localPair) === -1
+      ) {
+        marketsForWatermark.push(
+          (!normalizeWatermarks && market ? market.exchange + ':' : '') +
+            localPair
+        )
+      }
+    }
+
+    this.markets = cachedMarkets
+
+    if (store.state.app.isExchangesReady) {
+      await this.retrieveAlerts()
+    }
+
+    this.updateWatermark(marketsForWatermark)
+    this.resetPriceScales()
+  }
+
+  /**
+   * set timeframe to chart model and update watermark with litteral
+   * @param timeframe
+   */
+  setTimeframe(timeframe) {
+    if (/t$/.test(timeframe)) {
+      this.type = 'tick'
+    } else {
+      this.type = 'time'
+    }
+
+    this.timeframe = parseFloat(timeframe)
+    this.isOddTimeframe = isOddTimeframe(this.timeframe)
+
+    this.updateWatermark()
+  }
+
+  /**
+   * cache timezone offset
+   * @param offset in ms
+   */
+  setTimezoneOffset(offset: number) {
+    const originalTimezoneOffset = this.timezoneOffset
+
+    this.timezoneOffset = offset / 1000
+
+    const change = this.timezoneOffset - originalTimezoneOffset
+
+    if (this.activeRenderer) {
+      this.activeRenderer.localTimestamp += change
+    }
+  }
+
+  /**
+   * create Lightweight Charts instance and render pane's indicators
+   * @param {HTMLElement} containerElement
+   */
+  createChart(containerElement: HTMLElement) {
+    console.log(`[chart/${this.paneId}/controller] create chart`)
+
+    const chartOptions = getChartOptions(defaultChartOptions as any)
+
+    if (store.state[this.paneId].showVerticalGridlines) {
+      chartOptions.grid.vertLines.visible =
+        store.state[this.paneId].showVerticalGridlines
+      chartOptions.grid.vertLines.color =
+        store.state[this.paneId].verticalGridlinesColor
+    }
+
+    if (store.state[this.paneId].showHorizontalGridlines) {
+      chartOptions.grid.horzLines.visible =
+        store.state[this.paneId].showHorizontalGridlines
+      chartOptions.grid.horzLines.color =
+        store.state[this.paneId].horizontalGridlinesColor
+    }
+
+    if (store.state[this.paneId].showWatermark) {
+      chartOptions.watermark.visible = store.state[this.paneId].showWatermark
+      chartOptions.watermark.color = store.state[this.paneId].watermarkColor
+    }
+
+    const preferedBarSpacing = store.state[this.paneId].barSpacing
+
+    if (preferedBarSpacing) {
+      chartOptions.timeScale.barSpacing = store.state[this.paneId].barSpacing
+      chartOptions.timeScale.rightOffset = Math.ceil(
+        (containerElement.clientWidth * 0.05) /
+          chartOptions.timeScale.barSpacing
+      )
+    }
+
+    this.chartInstance = TV.createChart(containerElement, chartOptions)
+    this.chartElement = containerElement
+
+    this.addEnabledSeries()
+    this.updateWatermark()
+    this.updateFontSize()
+  }
+
+  /**
+   * remove series, destroy this.chartInstance and cancel related events
+   */
+  removeChart() {
+    console.log(`[chart/${this.paneId}/controller] remove chart`)
+
+    if (!this.chartInstance) {
+      return
+    }
+
+    while (this.loadedIndicators.length) {
+      this.removeIndicator(this.loadedIndicators[0])
+    }
+
+    this.chartInstance.remove()
+    this.priceScales.splice(0, this.priceScales.length)
+
+    this.chartInstance = null
+  }
+
+  /**
+   * get active indicator by id
+   * @returns {LoadedIndicator} serie
+   */
+  getLoadedIndicator(id: string): LoadedIndicator {
+    for (let i = 0; i < this.loadedIndicators.length; i++) {
+      if (this.loadedIndicators[i].id === id) {
+        return this.loadedIndicators[i]
+      }
+    }
+  }
+
+  /**
+   * set indicator option by key
+   * @param {string} id serie id
+   * @param {string} key option key
+   * @param {any} value serie id
+   */
+  setIndicatorOption(id, key, value, silent = false) {
+    const indicator = this.getLoadedIndicator(id)
+
+    if (!indicator) {
+      return
+    }
+
+    indicator.options[key] = value
+
+    if (silent) {
+      return
+    }
+
+    if (key === 'visible') {
+      this.toggleIndicatorVisibility(indicator, value)
+
+      return
+    } else if (key === 'priceFormat' && value.auto) {
+      this.refreshAutoDecimals(id)
+    }
+
+    for (let i = 0; i < indicator.apis.length; i++) {
+      if (key === 'priceFormat' && !value.auto) {
+        indicator.apis[i].precision = value.precision
+      }
+
+      indicator.apis[i].applyOptions({
+        [key]: value
+      })
+    }
+
+    if (this.optionRequiresRedraw(key)) {
+      this.redrawIndicator(id)
+    }
+  }
+
+  toggleIndicatorVisibility(indicator: LoadedIndicator, value: boolean) {
+    if (!value) {
+      this.removeIndicatorSeries(indicator)
+    } else {
+      if (!indicator.model) {
+        this.prepareIndicator(indicator)
+      } else {
+        this.createIndicatorSeries(indicator)
+      }
+      this.redrawIndicator(indicator.id)
+    }
+  }
+
+  /**
+   * return true if option change require complete redraw, false otherwise
+   * @param key option key
+   * @returns
+   */
+  optionRequiresRedraw(key: string) {
+    const redrawOptions = /upColor|downColor|wickDownColor|wickUpColor|borderDownColor|borderUpColor|compositeOperation/i
+
+    if (redrawOptions.test(key)) {
+      return true
+    }
+
+    const noRedrawOptions = /color|priceFormat|linetype|width|style/i
+
+    if (noRedrawOptions.test(key)) {
+      return false
+    }
+
+    return true
+  }
+
+  /**
+   * rebuild the whole serie
+   * @param {string} id serie id
+   */
+  rebuildIndicator(id) {
+    this.removeIndicator(this.getLoadedIndicator(id))
+
+    if (this.addIndicator(id)) {
+      this.redrawIndicator(id)
+    }
+  }
+
+  /**
+   * get id(s) of indicators used in anoter indicator
+   * @param {LoadedIndicator} indicator
+   * @returns {string[]} id of indicators
+   */
+  getReferencedIndicators(indicator: LoadedIndicator) {
+    return indicator.model.references
+      .slice()
+      .map(a => a.indicatorId)
+      .filter((t, index, self) => self.indexOf(t) === index)
+  }
+
+  /**
+   * redraw one specific indicator (and the series it depends on)
+   * @param {string} indicatorId
+   */
+  redrawIndicator(indicatorId) {
+    const indicator = this.getLoadedIndicator(indicatorId)
+
+    this.clearIndicatorSeries(indicator)
+
+    let bars = []
+
+    for (const chunk of this.chartCache.chunks) {
+      bars = bars.concat(chunk.bars)
+    }
+
+    const requiredIndicatorsIds = this.getReferencedIndicators(indicator)
+
+    this.ensureIndicatorVisible(requiredIndicatorsIds)
+
+    this.renderBars(bars, [...requiredIndicatorsIds, indicatorId])
+  }
+
+  ensureIndicatorVisible(indicatorIds: string[]) {
+    for (const indicatorId of indicatorIds) {
+      if (
+        this.loadedIndicators[indicatorId] &&
+        this.loadedIndicators[indicatorId].options.visible === false
+      ) {
+        this.setIndicatorOption(indicatorId, 'visible', true, true)
+      }
+    }
+  }
+
+  /**
+   * just a extention of Lightweight Charts getVisibleRange but using timezone offset from the settings
+   * @returns
+   */
+  getVisibleRange() {
+    const visibleRange = this.chartInstance
+      .timeScale()
+      .getVisibleRange() as TimeRange
+
+    if (!visibleRange) {
+      return visibleRange
+    }
+
+    visibleRange.from -= this.timezoneOffset
+    visibleRange.to -= this.timezoneOffset
+
+    return visibleRange
+  }
+
+  /**
+   * add all pane's indicators
+   */
+  addEnabledSeries() {
+    for (const id in store.state[this.paneId].indicators) {
+      this.addIndicator(id)
+    }
+  }
+
+  /**
+   * render watermark in chart
+   * @returns
+   */
+  updateWatermark(markets?: string[]) {
+    if (markets) {
+      if (store.state.settings.normalizeWatermarks) {
+        this.watermark = markets.join(' | ')
+      } else {
+        const othersCount = markets.length - 3
+        this.watermark =
+          markets.slice(0, 3).join(' + ') +
+          (othersCount > 0
+            ? ' + ' + othersCount + ' other' + (othersCount > 1 ? 's' : '')
+            : '')
+      }
+    }
+
+    if (!this.chartInstance) {
+      return
+    }
+
+    /**
+     * weird spaces (\u00A0) are for left / right margins
+     */
+    this.chartInstance.applyOptions({
+      watermark: {
+        text: `\u00A0\u00A0\u00A0\u00A0${this.watermark +
+          ' | ' +
+          getTimeframeForHuman(
+            store.state[this.paneId].timeframe
+          )}\u00A0\u00A0\u00A0\u00A0`,
+        visible: store.state[this.paneId].showWatermark,
+        color: store.state[this.paneId].watermarkColor
+      }
+    })
+  }
+
+  /**
+   * update chart font using pane zoom option
+   */
+  updateFontSize() {
+    const multiplier = store.state.panes.panes[this.paneId].zoom || 1
+    const watermarkBaseFontSize = store.state.settings.normalizeWatermarks
+      ? 72
+      : 48
+
+    this.chartInstance.applyOptions({
+      layout: {
+        fontSize: 14 * multiplier
+      },
+      watermark: {
+        fontSize: watermarkBaseFontSize * multiplier
+      }
+    })
+  }
+
+  /**
+   * create indicator and register associated series
+   * @param {string} indicatorId indicator id
+   */
+  addIndicator(id, dependencyDepth?: number) {
+    if (this.getLoadedIndicator(id)) {
+      return true
+    }
+
+    if (dependencyDepth > 5) {
+      return false
+    }
+
+    // get indicator name, script, options ...
+    const indicatorSettings = store.state[this.paneId].indicators[id]
+    const indicatorOptions = indicatorSettings.options || {}
+
+    console.debug(`[chart/${this.paneId}/addIndicator] adding ${id}`)
+
+    const indicator: LoadedIndicator = {
+      id,
+      options: JSON.parse(JSON.stringify(indicatorOptions)),
+      script: indicatorSettings.script,
+      model: null,
+      adapter: null,
+      silentAdapter: null,
+      apis: []
+    }
+
+    // build indicator
+    try {
+      this.prepareIndicator(indicator)
+    } catch (error) {
+      // handle dependency issue (resolveDependency adds required indicator(s) then try add this one again)
+      if (
+        error.status === 'indicator-required' &&
+        !this.resolveDependency(
+          indicator.id,
+          error.serieId,
+          dependencyDepth || 0
+        )
+      ) {
+        dialogService.confirm({
+          message: `"${indicator.id}" indicator need the "${error.serieId}" serie but that one WAS NOT found anywhere in the current indicators.`,
+          ok: 'I see',
+          cancel: false
+        })
+      }
+
+      if (!error.status && !dialogService.isDialogOpened('indicator')) {
+        dialogService.openIndicator(this.paneId, indicator.id)
+      }
+
+      return false
+    }
+
+    // build complete
+    this.loadedIndicators.push(indicator)
+
+    return true
+  }
+
+  resolveDependency(
+    originalIndicatorId: string,
+    missingSerieId: string,
+    dependencyDepth: number
+  ) {
+    // serie was not found in active indicators
+    // first we loop through pane indicators, maybe order of add is incorrect
+    const indicators = (store.state[this.paneId] as ChartPaneState).indicators
+
+    for (const otherIndicatorId in indicators) {
+      if (
+        otherIndicatorId === originalIndicatorId ||
+        !indicators[otherIndicatorId].series
+      ) {
+        continue
+      }
+
+      if (indicators[otherIndicatorId].series.indexOf(missingSerieId) !== -1) {
+        // found missing indicator
+        // add missing indicator (otherIndicatorId) that seems to contain the missing serie (missingSerieId)
+        /*if (indicators[otherIndicatorId].options.visible === false) {
+          this.setIndicatorOption(otherIndicatorId, 'visible', true, true)
+        } else*/ if (
+          this.addIndicator(otherIndicatorId, dependencyDepth + 1)
+        ) {
+          if (dependencyDepth === 0) {
+            // finaly add original indicator
+            this.addIndicator(originalIndicatorId, dependencyDepth + 1)
+          }
+
+          return true
+        } else {
+          return false
+          // too many dependencies
+        }
+      }
+    }
+
+    if (indicators[missingSerieId]) {
+      if (
+        this.addIndicator(indicators[missingSerieId].id, dependencyDepth + 1)
+      ) {
+        if (dependencyDepth === 0) {
+          this.addIndicator(originalIndicatorId, dependencyDepth + 1)
+        }
+
+        return true
+      }
+    }
+
+    return false
+  }
+
+  /**
+   * build indicator and create own series instances from Lightweight Charts
+   * @param indicator
+   */
+  prepareIndicator(indicator: LoadedIndicator) {
+    try {
+      const result = this.serieBuilder.build(
+        indicator,
+        this.seriesIndicatorsMap,
+        this.paneId
+      )
+
+      if (store.state[this.paneId].indicatorsErrors[indicator.id]) {
+        store.commit(this.paneId + '/SET_INDICATOR_ERROR', {
+          id: indicator.id,
+          error: null
+        })
+      }
+
+      indicator.model = result
+
+      if (indicator.options.visible !== false) {
+        this.createIndicatorSeries(indicator)
+      }
+    } catch (error) {
+      if (indicator.options.visible !== false) {
+        console.error(
+          `[chart/${this.paneId}/prepareIndicator] transpilation failed`
+        )
+        console.error(`\t->`, error)
+
+        store.commit(this.paneId + '/SET_INDICATOR_ERROR', {
+          id: indicator.id,
+          error: error.message
+        })
+
+        throw error
+      }
+    }
+  }
+
+  /**
+   * attach indicator copy of indicator model (incl. states of variables and functions)
+   * @param {LoadedIndicator} indicator
+   * @param {Renderer} renderer
+   * @returns
+   */
+  bindIndicator(indicator: LoadedIndicator, renderer: Renderer) {
+    if (
+      !renderer ||
+      typeof renderer.indicators[indicator.id] !== 'undefined' ||
+      !indicator.model
+    ) {
+      return
+    }
+
+    renderer.indicators[
+      indicator.id
+    ] = this.serieBuilder.getRendererIndicatorData(indicator)
+
+    if (!this.activeRenderer || renderer === this.activeRenderer) {
+      // update indicator series with plotoptions
+      for (
+        let i = 0;
+        i < renderer.indicators[indicator.id].plotsOptions.length;
+        i++
+      ) {
+        indicator.apis[i].applyOptions(
+          renderer.indicators[indicator.id].plotsOptions[i]
+        )
+      }
+
+      // create function ready to calculate (& render) everything for this indicator
+      indicator.adapter = this.serieBuilder.getAdapter(indicator.model.output)
+      indicator.silentAdapter = this.serieBuilder.getAdapter(
+        indicator.model.silentOutput
+      )
+    }
+
+    this.prepareRendererForIndicators(indicator, renderer)
+
+    return indicator
+  }
+
+  /**
+   * detach serie from renderer
+   * @param {LoadedIndicator} indicator
+   * @param {Renderer} renderer
+   */
+  unbindIndicator(indicator, renderer) {
+    if (!renderer || typeof renderer.indicators[indicator.id] === 'undefined') {
+      return
+    }
+
+    delete renderer.indicators[indicator.id]
+  }
+
+  ensurePriceScale(priceScaleId: string, indicator: LoadedIndicator) {
+    if (this.priceScales.indexOf(priceScaleId) !== -1) {
+      // chart already knows about that price scale (and doesn't need update)
+      return
+    } else {
+      // register pricescale
+      this.priceScales.push(priceScaleId)
+    }
+
+    let priceScale: TV.PriceScaleOptions | any =
+      store.state[this.paneId].priceScales[priceScaleId]
+
+    if (!priceScale) {
+      // create default price scale
+      priceScale = {}
+
+      if (indicator && indicator.options.scaleMargins) {
+        // use indicator priceScale
+        priceScale.scaleMargins = indicator.options.scaleMargins
+      } else {
+        priceScale.scaleMargins = {
+          top: 0.1,
+          bottom: 0.2
+        }
+      }
+
+      // save it
+      store.commit(this.paneId + '/SET_PRICE_SCALE', {
+        id: priceScaleId,
+        priceScale
+      })
+    }
+
+    this.refreshPriceScale(priceScaleId)
+  }
+
+  resetPriceScales() {
+    for (let i = 0; i < this.priceScales.length; i++) {
+      this.chartInstance.priceScale(this.priceScales[i]).applyOptions({
+        autoScale: true
+      })
+    }
+  }
+
+  /**
+   * deactivate indicator and remove it from chart controller
+   * @param {LoadedIndicator} indicator
+   */
+  removeIndicator(indicator: LoadedIndicator) {
+    if (typeof indicator === 'string') {
+      indicator = this.getLoadedIndicator(indicator)
+    }
+
+    if (!indicator) {
+      return
+    }
+
+    this.removeIndicatorSeries(indicator)
+
+    // remove from active series model
+    this.loadedIndicators.splice(this.loadedIndicators.indexOf(indicator), 1)
+  }
+
+  /**
+   * clear all rendered data on chart (empty the chart)
+   */
+  clearChart(triggerPan?: boolean) {
+    console.log(
+      `[chart/${this.paneId}/controller] clear chart (all series emptyed)`
+    )
+
+    if (!triggerPan) {
+      this.preventPan()
+    }
+
+    for (const indicator of this.loadedIndicators) {
+      this.clearIndicatorSeries(indicator)
+    }
+
+    this.renderedRange.from = this.renderedRange.to = null
+  }
+
+  /**
+   * remove active renderer and incoming data
+   * only use when chart indicators are cleared
+   */
+  clearData() {
+    console.log(
+      `[chart/${this.paneId}/controller] clear data (activeRenderer+activeChunk+queuedTrades1)`
+    )
+
+    this.activeRenderer = null
+    this.activeChunk = null
+    this.queuedTrades.splice(0, this.queuedTrades.length)
+  }
+
+  /**
+   * Remove chart price lines (of given indicators if passed)
+   * @param indicatorsIds
+   */
+  clearPriceLines(indicatorsIds?: string[]) {
+    for (let i = 0; i < this.loadedIndicators.length; i++) {
+      if (
+        indicatorsIds &&
+        indicatorsIds.indexOf(this.loadedIndicators[i].id) === -1
+      ) {
+        continue
+      }
+
+      if (this._priceIndicatorId === this.loadedIndicators[i].id) {
+        this._alertsRendered = false
+      }
+
+      for (let j = 0; j < this.loadedIndicators[i].apis.length; j++) {
+        this.loadedIndicators[i].apis[j].removeAllPriceLines()
+      }
+    }
+  }
+
+  /**
+   * fresh start : clear cache, renderer and rendered series on chart
+   */
+  clear() {
+    console.log(
+      `[chart/${this.paneId}/controller] clear all (cache+activedata+chart)`
+    )
+
+    this.chartCache.clear()
+    this.clearData()
+    this.clearChart()
+
+    this.setTimeframe(store.state[this.paneId].timeframe)
+
+    // starting from here the chart will only develop using realtime api
+    // market will get priced once a trade is done: can take some time to get "true price" of aggregated markets
+    // we use this to re-render the whole chart with all initial prices everytime a market get priced first time
+    // if a fetch adds historical data after this present fucntion, propagateInitialPrices will be set to false
+    this.propagateInitialPrices = true
+  }
+
+  resample(timeframe: number) {
+    console.log(`[chart/${this.paneId}/controller] resample to ${timeframe}`)
+
+    const activeRendererTimestamp = floorTimestampToTimeframe(
+      this.activeRenderer.timestamp,
+      timeframe
+    )
+
+    const activeChunk = this.getActiveChunk()
+
+    if (activeChunk) {
+      for (const source in this.activeRenderer.sources) {
+        if (this.activeRenderer.sources[source].empty === false) {
+          activeChunk.bars.push(
+            this.cloneSourceBar(
+              this.activeRenderer.sources[source],
+              activeRendererTimestamp
+            )
+          )
+        }
+      }
+    }
+
+    this.setTimeframe(timeframe)
+
+    if (!this.chartCache.chunks.length) {
+      return
+    }
+
+    const newBar = (source, destination, timestamp) => {
+      if (typeof source.close === 'number') {
+        destination.open = destination.high = destination.low = destination.close =
+          source.close
+      } else if (
+        typeof destination.close === 'undefined' ||
+        destination.close === null
+      ) {
+        destination.open = destination.high = destination.low = destination.close = null
+
+        destination.vbuy = 0
+        destination.vsell = 0
+        destination.cbuy = 0
+        destination.csell = 0
+        destination.lbuy = 0
+        destination.lsell = 0
+      }
+
+      destination.timestamp = timestamp
+
+      return destination
+    }
+
+    const markets = {}
+
+    for (let i = 0; i < this.chartCache.chunks.length; i++) {
+      for (let j = 0; j < this.chartCache.chunks[i].bars.length; j++) {
+        const bar = this.chartCache.chunks[i].bars[j]
+
+        const market = bar.exchange + ':' + bar.pair
+
+        const barTimestamp = floorTimestampToTimeframe(
+          bar.timestamp,
+          this.timeframe,
+          this.isOddTimeframe
+        )
+
+        if (!markets[market] || markets[market].timestamp < barTimestamp) {
+          if (markets[market]) {
+            markets[market] = newBar(markets[market], bar, barTimestamp)
+          } else {
+            markets[market] = newBar({}, bar, barTimestamp)
+          }
+          continue
+        }
+
+        if (typeof markets[market].open === null) {
+          markets[market].open = bar.open
+          markets[market].high = bar.high
+          markets[market].low = bar.low
+          markets[market].close = bar.close
+        }
+
+        markets[market].vbuy += bar.vbuy
+        markets[market].vsell += bar.vsell
+        markets[market].cbuy += bar.cbuy
+        markets[market].csell += bar.csell
+        markets[market].lbuy += bar.lbuy
+        markets[market].lsell += bar.lsell
+        markets[market].close = bar.close
+        markets[market].high = Math.max(
+          markets[market].high,
+          bar.high,
+          bar.open,
+          bar.close
+        )
+        markets[market].low = Math.min(
+          markets[market].low,
+          bar.low,
+          bar.open,
+          bar.close
+        )
+
+        this.chartCache.chunks[i].bars.splice(j--, 1)
+      }
+
+      if (i && this.chartCache.chunks[i].bars.length < MAX_BARS_PER_CHUNKS) {
+        if (this.chartCache.chunks[i].bars.length) {
+          const available =
+            MAX_BARS_PER_CHUNKS - this.chartCache.chunks[i - 1].bars.length
+
+          if (available) {
+            this.chartCache.chunks[i - 1].bars = this.chartCache.chunks[
+              i - 1
+            ].bars.concat(this.chartCache.chunks[i].bars.splice(0, available))
+          }
+        }
+
+        if (!this.chartCache.chunks[i].bars.length) {
+          this.chartCache.chunks.splice(i, 1)
+          i--
+        }
+      }
+    }
+
+    this.activeRenderer = null
+
+    this.renderAll()
+  }
+
+  getActiveChunk() {
+    if (
+      !this.activeChunk &&
+      this.chartCache.cacheRange.to === this.activeRenderer.timestamp
+    ) {
+      this.activeChunk = this.chartCache.chunks[
+        this.chartCache.chunks.length - 1
+      ]
+      this.activeChunk.active = true
+    } else {
+      if (this.activeChunk) {
+        this.activeChunk.active = false
+      }
+      this.activeChunk = this.chartCache.saveChunk({
+        from: this.activeRenderer.timestamp,
+        to: this.activeRenderer.timestamp,
+        active: true,
+        rendered: true,
+        bars: []
+      })
+    }
+
+    return this.activeChunk
+  }
+
+  /**
+   * clear everything
+   */
+  destroy() {
+    console.log(`[chart/${this.paneId}/controller] destroy`)
+
+    this.chartCache.clear()
+    this.clearData()
+    this.clearChart()
+    this.removeChart()
+    this.clearQueue()
+
+    aggregatorService.off('decimals', this._refreshDecimalsHandler)
+  }
+
+  /**
+   * @param {LoadedIndicator} indicator indicator owning series
+   */
+  clearIndicatorSeries(indicator: LoadedIndicator) {
+    for (let i = 0; i < indicator.apis.length; i++) {
+      indicator.apis[i].removeAllPriceLines()
+      indicator.apis[i].setData([])
+    }
+  }
+
+  /**
+   * start queuing next trades
+   */
+  setupQueue() {
+    if (this._releaseQueueInterval) {
+      return
+    }
+
+    if (!store.state[this.paneId].refreshRate) {
+      this._releaseQueueInterval = requestAnimationFrame(this._queueHandler)
+      return
+    }
+
+    console.debug(
+      `[chart/${this.paneId}/controller] setup queue (${getHms(
+        store.state[this.paneId].refreshRate
+      )})`
+    )
+
+    this._releaseQueueInterval = setInterval(
+      this._queueHandler,
+      store.state[this.paneId].refreshRate
+    )
+  }
+
+  /**
+   * release queue and stop queuing next trades (stops all timers handling realtime data)
+   * called when chart refresh rate changes (followed by setupQueue with new refresh rate)
+   */
+  clearQueue() {
+    if (!this._releaseQueueInterval) {
+      return
+    }
+
+    console.log(`[chart/${this.paneId}/controller] clear queue`)
+
+    clearInterval(this._releaseQueueInterval)
+    cancelAnimationFrame(this._releaseQueueInterval)
+    delete this._releaseQueueInterval
+
+    this.releaseQueue()
+  }
+
+  /**
+   * pull trades from queue and render them immediately
+   */
+  releaseQueue() {
+    if (!this.queuedTrades.length) {
+      return
+    }
+
+    this.renderRealtimeTrades(this.queuedTrades)
+    this.queuedTrades.splice(0, this.queuedTrades.length)
+  }
+
+  /**
+   * push a set of trades to queue in order to render them later
+   * @param {Trades[]} trades
+   */
+  queueTrades(trades) {
+    Array.prototype.push.apply(this.queuedTrades, trades)
+
+    if (!store.state[this.paneId].refreshRate) {
+      this._releaseQueueInterval = requestAnimationFrame(this._queueHandler)
+    }
+  }
+
+  /**
+   * take a set of trades, group them into bars while using activeRenderer for reference and render them
+   * also cache finished bar
+   * @param {Trade[]} trades trades to render
+   */
+  renderRealtimeTrades(trades) {
+    if (!trades.length) {
+      return
+    }
+
+    let redrawRequired = false
+
+    for (let i = 0; i < trades.length; i++) {
+      const trade = trades[i]
+      const identifier = trade.exchange + ':' + trade.pair
+
+      if (typeof this.markets[identifier] === 'undefined') {
+        continue
+      }
+
+      let timestamp
+      if (this.activeRenderer) {
+        if (this.activeRenderer.type === 'time') {
+          timestamp = floorTimestampToTimeframe(
+            trade.timestamp / 1000,
+            this.timeframe,
+            this.isOddTimeframe
+          )
+        } else {
+          if (
+            this.activeRenderer.bar.cbuy + this.activeRenderer.bar.csell >=
+            this.timeframe
+          ) {
+            timestamp = Math.max(
+              this.activeRenderer.timestamp + 0.001,
+              Math.round(trade.timestamp / 1000)
+            )
+          } else {
+            timestamp = this.activeRenderer.timestamp
+          }
+        }
+      } else {
+        timestamp = trade.timestamp / 1000
+      }
+
+      if (!this.activeRenderer || this.activeRenderer.timestamp < timestamp) {
+        if (this.activeRenderer) {
+          if (
+            !this.activeChunk ||
+            (this.activeChunk.to < this.activeRenderer.timestamp &&
+              this.activeChunk.bars.length >= MAX_BARS_PER_CHUNKS)
+          ) {
+            // ensure active chunk is created and ready to receive bars
+            this.getActiveChunk()
+          }
+
+          if (!this.activeRenderer.bar.empty) {
+            this.updateBar(this.activeRenderer)
+          }
+
+          // feed activeChunk with active bar exchange snapshot
+          for (const source in this.activeRenderer.sources) {
+            if (this.activeRenderer.sources[source].empty === false) {
+              this.activeChunk.bars.push(
+                this.cloneSourceBar(
+                  this.activeRenderer.sources[source],
+                  this.activeRenderer.timestamp
+                )
+              )
+            }
+          }
+
+          this.activeChunk.to = this.chartCache.cacheRange.to = this.activeRenderer.timestamp
+
+          if (this.renderedRange.to < this.activeRenderer.timestamp) {
+            this.renderedRange.to = this.activeRenderer.timestamp
+          }
+
+          this.nextBar(timestamp, this.activeRenderer)
+        } else {
+          this.activeRenderer = this.createRenderer(timestamp)
+        }
+      }
+
+      const amount = trade.price * trade.size
+
+      if (
+        !this.activeRenderer.sources[identifier] ||
+        typeof this.activeRenderer.sources[identifier].pair === 'undefined'
+      ) {
+        if (this.propagateInitialPrices) {
+          this.chartCache.initialPrices[identifier] = {
+            exchange: trade.exchange,
+            pair: trade.pair,
+            price: trade.price
+          }
+
+          if (!redrawRequired) {
+            redrawRequired = true
+          }
+        }
+
+        this.activeRenderer.sources[identifier] = {
+          pair: trade.pair,
+          exchange: trade.exchange,
+          close: +trade.price,
+          active: this.markets[identifier].active
+        }
+
+        this.resetBar(this.activeRenderer.sources[identifier])
+      }
+
+      const isActive = this.markets[identifier].active
+
+      if (trade.liquidation) {
+        this.activeRenderer.sources[identifier]['l' + trade.side] += amount
+
+        this.activeRenderer.bar.empty = false
+
+        if (isActive) {
+          this.activeRenderer.bar['l' + trade.side] += amount
+        }
+
+        continue
+      }
+
+      this.activeRenderer.sources[identifier].close = +trade.price
+
+      if (this.activeRenderer.sources[identifier].empty) {
+        this.activeRenderer.sources[
+          identifier
+        ].open = this.activeRenderer.sources[
+          identifier
+        ].high = this.activeRenderer.sources[
+          identifier
+        ].low = this.activeRenderer.sources[identifier].close
+      } else {
+        this.activeRenderer.sources[identifier].high = Math.max(
+          this.activeRenderer.sources[identifier].high,
+          this.activeRenderer.sources[identifier].close
+        )
+        this.activeRenderer.sources[identifier].low = Math.min(
+          this.activeRenderer.sources[identifier].low,
+          this.activeRenderer.sources[identifier].close
+        )
+      }
+
+      this.activeRenderer.sources[identifier]['c' + trade.side] += trade.count
+      this.activeRenderer.sources[identifier]['v' + trade.side] += amount
+
+      this.activeRenderer.sources[identifier].empty = false
+
+      if (isActive) {
+        this.activeRenderer.bar['v' + trade.side] += amount
+        this.activeRenderer.bar['c' + trade.side] += trade.count
+
+        this.activeRenderer.bar.empty = false
+      }
+    }
+
+    if (!this.activeRenderer) {
+      return
+    }
+
+    if (redrawRequired) {
+      this.renderAll()
+    } else if (!this.activeRenderer.bar.empty) {
+      this.updateBar(this.activeRenderer)
+
+      if (this.renderedRange.to < this.activeRenderer.timestamp) {
+        this.renderedRange.to = this.activeRenderer.timestamp
+      }
+    }
+  }
+
+  /**
+   * create a new object from an existing bar
+   * to avoid reference when storing finished bar data to cache
+   * @param {Bar} bar do copy
+   * @param {number} [timestamp] apply timestamp to returned bar
+   */
+  cloneSourceBar(sourceBar, timestamp?: number): Bar {
+    return {
+      pair: sourceBar.pair,
+      exchange: sourceBar.exchange,
+      timestamp: timestamp || sourceBar.timestamp,
+      open: sourceBar.open,
+      high: sourceBar.high,
+      low: sourceBar.low,
+      close: sourceBar.close,
+      vbuy: sourceBar.vbuy,
+      vsell: sourceBar.vsell,
+      cbuy: sourceBar.cbuy,
+      csell: sourceBar.csell,
+      lbuy: sourceBar.lbuy,
+      lsell: sourceBar.lsell
+    }
+  }
+
+  /**
+   * then render indicatorsIds (or all if not specified) from new set of bars
+   * this replace data of series, erasing current data on chart
+   * if no indicatorsIds is specified, all indicators on chart are rendered from start to finish
+   * then merge indicator's states from temporary renderer used to render all thoses bars into activeRenderer
+   *
+   * @param {Bar[]} bars bars to render
+   * @param {string[]} indicatorsId id of indicators to render
+   * @param {boolean} refreshInitialPrices
+   */
+  renderBars(
+    bars,
+    indicatorsIds,
+    refreshInitialPrices?: boolean,
+    triggerPan?: boolean
+  ) {
+    if (bars.length) {
+      this.prependInitialPrices(bars, refreshInitialPrices)
+    }
+
+    this.clearPriceLines(indicatorsIds)
+
+    const computedSeries = {}
+    let from = null
+    let to = null
+
+    let temporaryRenderer: Renderer
+    let computedBar: any
+
+    if (!bars.length) {
+      if (
+        this.activeRenderer &&
+        this.activeRenderer.bar &&
+        !this.activeRenderer.bar.empty
+      ) {
+        bars = Object.values(this.activeRenderer.sources).filter(
+          bar => bar.empty === false
+        )
+      }
+
+      if (!bars.length) {
+        return
+      }
+    } else if (
+      this.activeRenderer &&
+      this.activeRenderer.timestamp > bars[bars.length - 1].timestamp
+    ) {
+      const activeBars = Object.values(this.activeRenderer.sources).filter(
+        bar => bar.empty === false
+      )
+
+      for (let i = 0; i < activeBars.length; i++) {
+        const activeBar = activeBars[i]
+
+        activeBar.timestamp = this.activeRenderer.timestamp
+
+        for (let j = bars.length - 1; j >= 0; j--) {
+          const cachedBar = bars[j]
+
+          if (cachedBar.timestamp < this.activeRenderer.timestamp) {
+            bars.splice(j + 1, 0, activeBar)
+            activeBars.splice(i, 1)
+            i--
+            break
+          } else if (
+            cachedBar.exchange === activeBar.exchange &&
+            cachedBar.pair === activeBar.pair
+          ) {
+            cachedBar.vbuy += activeBar.vbuy
+            cachedBar.vsell += activeBar.vsell
+            cachedBar.cbuy += activeBar.cbuy
+            cachedBar.csell += activeBar.csell
+            cachedBar.lbuy += activeBar.lbuy
+            cachedBar.lsell += activeBar.lsell
+            cachedBar.open = activeBar.open
+            cachedBar.high = activeBar.high
+            cachedBar.low = activeBar.low
+            cachedBar.close = activeBar.close
+            activeBars.splice(i, 1)
+            i--
+
+            break
+          }
+        }
+      }
+    }
+
+    let barCount = 0
+
+    for (let i = 0; i <= bars.length; i++) {
+      const bar = bars[i]
+
+      if (
+        !bar ||
+        !temporaryRenderer ||
+        bar.timestamp > temporaryRenderer.timestamp
+      ) {
+        if (temporaryRenderer) {
+          if (temporaryRenderer.bar.empty && !this.fillGapsWithEmpty && bar) {
+            this.nextBar(bar.timestamp, temporaryRenderer)
+            continue
+          }
+
+          if (from === null) {
+            from = temporaryRenderer.timestamp
+          }
+
+          to = temporaryRenderer.timestamp
+
+          computedBar = this.computeBar(temporaryRenderer, indicatorsIds)
+
+          for (const id in computedBar) {
+            if (typeof computedSeries[id] === 'undefined') {
+              computedSeries[id] = []
+            }
+
+            computedSeries[id].push(computedBar[id])
+          }
+        }
+
+        if (!bar) {
+          break
+        }
+
+        barCount++
+
+        if (temporaryRenderer) {
+          if (this.fillGapsWithEmpty && temporaryRenderer.type === 'time') {
+            const missingBars =
+              (bar.timestamp -
+                temporaryRenderer.timeframe -
+                temporaryRenderer.timestamp) /
+              temporaryRenderer.timeframe
+
+            if (missingBars > 0) {
+              for (let j = 0; j < missingBars; j++) {
+                this.incrementRendererBar(temporaryRenderer)
+
+                for (const id in computedBar) {
+                  if (typeof computedSeries[id] === 'undefined') {
+                    computedSeries[id] = []
+                  }
+
+                  computedSeries[id].push({
+                    time: temporaryRenderer.localTimestamp
+                  })
+                }
+              }
+            }
+          }
+          this.nextBar(bar.timestamp, temporaryRenderer)
+        } else {
+          temporaryRenderer = this.createRenderer(
+            bar.timestamp || this.activeRenderer.timestamp,
+            indicatorsIds
+          )
+        }
+      }
+
+      const marketKey = bar.exchange + ':' + bar.pair
+
+      const isActive = this.markets[marketKey].active
+
+      if (isActive && !bar.empty) {
+        temporaryRenderer.bar.empty = false
+        temporaryRenderer.bar.vbuy += bar.vbuy
+        temporaryRenderer.bar.vsell += bar.vsell
+        temporaryRenderer.bar.cbuy += bar.cbuy
+        temporaryRenderer.bar.csell += bar.csell
+        temporaryRenderer.bar.lbuy += bar.lbuy
+        temporaryRenderer.bar.lsell += bar.lsell
+      }
+
+      temporaryRenderer.sources[marketKey] = this.cloneSourceBar(bar)
+      temporaryRenderer.sources[marketKey].empty = false
+      temporaryRenderer.sources[marketKey].active = isActive
+    }
+    if (this.activeRenderer) {
+      this.activeRenderer.bar = temporaryRenderer.bar
+      for (const id in temporaryRenderer.indicators) {
+        this.activeRenderer.indicators[id] = temporaryRenderer.indicators[id]
+      }
+      for (const id in temporaryRenderer.sources) {
+        this.activeRenderer.sources[id] = temporaryRenderer.sources[id]
+      }
+    } else {
+      this.activeRenderer = temporaryRenderer
+    }
+
+    let scrollPosition: number
+
+    if (!indicatorsIds || !indicatorsIds.length) {
+      this.activeRenderer.length = barCount
+      // whole chart was rendered from start to finish
+
+      scrollPosition = this.chartInstance.timeScale().scrollPosition()
+      if (!bars.length) {
+        this.renderedRange.from = this.renderedRange.to = null
+      } else {
+        this.renderedRange.from = from
+        this.renderedRange.to = to
+      }
+    }
+    this.replaceData(computedSeries, triggerPan)
+
+    if (scrollPosition) {
+      this.chartInstance.timeScale().scrollToPosition(scrollPosition, false)
+    }
+
+    this.renderAlerts()
+  }
+
+  prependInitialPrices(bars: Bar[], refreshInitialPrices: boolean) {
+    const remainingInitialMarkets = Object.keys(this.markets).filter(
+      name => this.markets[name].historical
+    )
+
+    const maxLookback = 100 * remainingInitialMarkets.length
+
+    if (this.propagateInitialPrices) {
+      const initialTimestamp = bars[0].timestamp
+
+      if (refreshInitialPrices) {
+        for (let i = 0; i < bars.length; i++) {
+          const market = bars[i].exchange + ':' + bars[i].pair
+          let index
+
+          if (refreshInitialPrices) {
+            if (bars[i].timestamp <= initialTimestamp) {
+              if ((index = remainingInitialMarkets.indexOf(market)) !== -1) {
+                remainingInitialMarkets.splice(index, 1)
+              }
+              continue
+            } else if (
+              (index = remainingInitialMarkets.indexOf(market)) !== -1
+            ) {
+              this.chartCache.initialPrices[market] = {
+                exchange: bars[i].exchange,
+                pair: bars[i].pair,
+                price: bars[i].close
+              }
+              remainingInitialMarkets.splice(index, 1)
+            } else if (!remainingInitialMarkets.length || i > maxLookback) {
+              break
+            }
+          }
+        }
+      }
+
+      for (const market in this.chartCache.initialPrices) {
+        const price = this.chartCache.initialPrices[market].price
+        const exchange = this.chartCache.initialPrices[market].exchange
+        const pair = this.chartCache.initialPrices[market].pair
+        const bar = this.resetBar({
+          timestamp: initialTimestamp,
+          exchange: exchange,
+          pair: pair,
+          open: price,
+          high: price,
+          low: price,
+          close: price
+        })
+
+        bars.unshift(bar)
+      }
+    }
+  }
+
+  removeIndicatorSeries(indicator) {
+    // remove from chart instance (derender)
+    for (let i = 0; i < indicator.apis.length; i++) {
+      this.chartInstance.removeSeries(indicator.apis[i])
+      indicator.apis.splice(i--, 1)
+    }
+
+    // unbind from activebar (remove serie meta data like sma memory etc)
+    this.unbindIndicator(indicator, this.activeRenderer)
+
+    const isPriceScaleDead =
+      typeof this.loadedIndicators.find(
+        i =>
+          i.id !== indicator.id &&
+          i.options.visible !== false &&
+          i.options.priceScaleId === indicator.options.priceScaleId
+      ) === 'undefined'
+
+    if (isPriceScaleDead) {
+      this.priceScales.splice(
+        this.priceScales.indexOf(indicator.options.priceScaleId),
+        1
+      )
+    }
+  }
+
+  createIndicatorSeries(indicator) {
+    const series = []
+
+    for (let i = 0; i < indicator.model.plots.length; i++) {
+      const plot = indicator.model.plots[i]
+      const apiMethodName = camelize('add-' + plot.type + '-series')
+      const customPlotOptions = this.serieBuilder.getCustomPlotOptions(
+        indicator,
+        plot
+      )
+      const serieOptions = {
+        ...defaultSerieOptions,
+        ...(defaultPlotsOptions[plot.type] || {}),
+        ...indicator.options,
+        ...customPlotOptions
+      }
+
+      if (serieOptions.scaleMargins) {
+        delete serieOptions.scaleMargins
+      }
+
+      const api = this.chartInstance[apiMethodName](
+        serieOptions
+      ) as IndicatorApi
+
+      api.id = plot.id
+
+      if (
+        serieOptions.priceFormat &&
+        typeof serieOptions.priceFormat.precision === 'number'
+      ) {
+        api.precision = serieOptions.priceFormat.precision
+      }
+
+      this.seriesIndicatorsMap[plot.id] = {
+        indicatorId: indicator.id,
+        plotIndex: i
+      }
+      series.push(plot.id)
+
+      indicator.apis.push(api)
+    }
+
+    store.commit(this.paneId + '/SET_INDICATOR_SERIES', {
+      id: indicator.id,
+      series
+    })
+
+    // ensure chart is aware of pricescale used by this indicator
+    this.ensurePriceScale(indicator.options.priceScaleId, indicator)
+
+    // attach indicator to active renderer
+    this.bindIndicator(indicator, this.activeRenderer)
+  }
+
+  refreshPriceScale(priceScaleId: string) {
+    const priceScale: PriceScaleSettings =
+      store.state[this.paneId].priceScales[priceScaleId]
+
+    this.chartInstance.priceScale(priceScaleId).applyOptions({
+      ...priceScale
+    })
+  }
+
+  /**
+   * disable "fetch on pan" until current operation (serie.update / serie.setData) is finished
+   */
+  preventPan() {
+    if (this.panPrevented) {
+      return
+    }
+
+    const delay = 100
+
+    if (typeof this._releasePanTimeout !== 'undefined') {
+      clearTimeout(this._releasePanTimeout)
+    }
+
+    this.panPrevented = true
+
+    this._releasePanTimeout = window.setTimeout(() => {
+      this.panPrevented = false
+    }, delay)
+  }
+
+  /**
+   * Renders all chunks
+   */
+  renderAll(refreshInitialPrices?: boolean, triggerPan?: boolean) {
+    if (!this.chartInstance) {
+      return
+    }
+
+    if (this._promiseOfMarkets) {
+      if (!this._promiseOfMarketsRender) {
+        this._promiseOfMarketsRender = this._promiseOfMarkets.then(() => {
+          this._promiseOfMarketsRender = null
+          this.renderAll(false, true)
+        })
+      }
+
+      return this._promiseOfMarketsRender
+    }
+
+    this.clearChart(triggerPan)
+
+    this.renderBars(
+      this.chartCache.chunks.length
+        ? this.chartCache.chunks.reduce(
+            (bars, chunk) => bars.concat(chunk.bars),
+            []
+          )
+        : [],
+      null,
+      refreshInitialPrices,
+      triggerPan
+    )
+  }
+
+  async retrieveAlerts() {
+    const indexes = Object.values(this.markets).reduce((acc, market) => {
+      if (acc.indexOf(market.index) === -1) {
+        acc.push(market.index)
+      }
+
+      return acc
+    }, [])
+
+    for (const index of Object.keys(this.alerts)) {
+      if (indexes.indexOf(index) === -1) {
+        delete this.alerts[index]
+      }
+    }
+
+    for (const index of indexes) {
+      if (this.alerts[index]) {
+        continue
+      }
+
+      this.alerts[index] = []
+
+      await workspacesService.getAlerts(index).then(alerts => {
+        for (let i = 0; i < alerts.length; i++) {
+          this.alerts[index].push(alerts[i])
+        }
+      })
+    }
+  }
+
+  renderAlerts() {
+    if (this._alertsRendered || !store.state.settings.alerts) {
+      return
+    }
+
+    const api = this.getPriceApi()
+
+    if (!api) {
+      return
+    }
+
+    for (const index in this.alerts) {
+      for (let i = 0; i < this.alerts[index].length; i++) {
+        this.renderAlert(this.alerts[index][i], api)
+      }
+    }
+
+    this._alertsRendered = true
+  }
+
+  triggerAlert(market: string, price: number) {
+    if (!this.alerts[market]) {
+      return
+    }
+
+    const alert = this.alerts[market].find(a => a.price === price)
+
+    if (alert) {
+      if (store.state.settings.alertSound) {
+        audioService.playOnce(store.state.settings.alertSound)
+      }
+
+      alert.triggered = true
+
+      const api = this.getPriceApi()
+      const priceline = api.getPriceLine(price)
+
+      if (priceline) {
+        api.removePriceLine(priceline)
+      }
+
+      this.renderAlert(alert, api)
+    }
+  }
+
+  renderAlert(alert: MarketAlert, api: TV.ISeriesApi<any>, color?: string) {
+    let index
+
+    if (alert.timestamp) {
+      const timestamp = floorTimestampToTimeframe(
+        alert.timestamp,
+        this.timeframe
+      )
+      index = this.chartInstance
+        .timeScale()
+        .coordinateToLogical(
+          this.chartInstance
+            .timeScale()
+            .timeToCoordinate(timestamp as TV.UTCTimestamp)
+        )
+    }
+
+    let title
+
+    if (alert.triggered) {
+      title = '✔'
+    }
+
+    return api.createPriceLine({
+      market: alert.market,
+      index,
+      price: alert.price,
+      color: color || store.state.settings.alertsColor,
+      lineWidth: store.state.settings.alertsLineWidth,
+      lineStyle: store.state.settings.alertsLineStyle,
+      title
+    } as any)
+  }
+
+  /**
+   * replace whole chart with a set of computed series bars
+   * @param {Bar[]} seriesData Lightweight Charts formated series
+   */
+  replaceData(
+    seriesData: {
+      [id: string]: (TV.LineData | TV.BarData | TV.HistogramData)[]
+    },
+    triggerPan?: boolean
+  ) {
+    if (!triggerPan) {
+      this.preventPan()
+    }
+
+    for (let i = this.loadedIndicators.length - 1; i >= 0; i--) {
+      if (this.loadedIndicators[i].options.visible === false) {
+        continue
+      }
+
+      for (let j = 0; j < this.loadedIndicators[i].apis.length; j++) {
+        const serieId = this.loadedIndicators[i].apis[j].id
+        if (seriesData[serieId]) {
+          try {
+            this.loadedIndicators[i].apis[j].setData(seriesData[serieId])
+          } catch (error) {
+            store.commit(this.paneId + '/SET_INDICATOR_ERROR', {
+              id: this.loadedIndicators[i].id,
+              error: error.message
+            })
+
+            this.setIndicatorOption(
+              this.loadedIndicators[i].id,
+              'visible',
+              false
+            )
+          }
+        }
+      }
+    }
+  }
+
+  /**
+   * excecute indicators, updating chart series with renderer's data
+   * @param renderer
+   */
+  updateBar(renderer: Renderer) {
+    this.preventPan()
+
+    for (let i = 0; i < this.loadedIndicators.length; i++) {
+      if (this.loadedIndicators[i].options.visible === false) {
+        continue
+      }
+
+      const indicator = this.loadedIndicators[i]
+      const serieData = renderer.indicators[indicator.id]
+
+      if (serieData.canRender) {
+        this.loadedIndicators[i].adapter(
+          renderer,
+          serieData.functions,
+          serieData.variables,
+          indicator.apis,
+          indicator.options,
+          seriesUtils
+        )
+      } else {
+        this.loadedIndicators[i].silentAdapter(
+          renderer,
+          serieData.functions,
+          serieData.variables,
+          indicator.apis,
+          indicator.options,
+          seriesUtils
+        )
+      }
+    }
+  }
+
+  /**
+   * excecute indicators with renderer's data, and return series points
+   * this does not update series on chart (indicator.apisNoop is passed instead of indicator.apis)
+   * @param {Renderer} renderer
+   * @param {string[]} indicators id of indicators to execute (all indicators calculated if null)
+   * @returns series points
+   */
+  computeBar(
+    renderer: Renderer,
+    indicatorsIds?: string[]
+  ): { [serieId: string]: any } {
+    const points = {}
+
+    for (let i = 0; i < this.loadedIndicators.length; i++) {
+      if (
+        (indicatorsIds &&
+          indicatorsIds.indexOf(this.loadedIndicators[i].id) === -1) ||
+        this.loadedIndicators[i].options.visible === false
+      ) {
+        continue
+      }
+
+      const indicator = this.loadedIndicators[i]
+      const serieData = renderer.indicators[indicator.id]
+
+      serieData.series = []
+
+      try {
+        indicator.silentAdapter(
+          renderer,
+          serieData.functions,
+          serieData.variables,
+          indicator.apis,
+          indicator.options,
+          seriesUtils
+        )
+      } catch (error) {
+        store.commit(this.paneId + '/SET_INDICATOR_ERROR', {
+          id: indicator.id,
+          error: error.message
+        })
+
+        continue
+      }
+
+      for (let i = 0; i < serieData.series.length; i++) {
+        if (!indicator.model.plots[i]) {
+          break
+        }
+
+        if (
+          renderer.length < serieData.minLength ||
+          !serieData.series[i] ||
+          (typeof serieData.series[i].value !== 'undefined' &&
+            serieData.series[i].value === null) ||
+          (typeof serieData.series[i].lowerValue !== 'undefined' &&
+            serieData.series[i].lowerValue === null) ||
+          (indicator.model.plots[i].type === 'histogram' &&
+            serieData.series[i].value === 0)
+        ) {
+          continue
+        }
+        points[indicator.apis[i].id] = serieData.series[i]
+      }
+    }
+
+    return points
+  }
+
+  getPriceApi() {
+    for (let i = 0; i < this.loadedIndicators.length; i++) {
+      for (let j = 0; j < this.loadedIndicators[i].apis.length; j++) {
+        const api = this.loadedIndicators[i].apis[j]
+
+        if (api.options().priceScaleId === 'right') {
+          this._priceIndicatorId = this.loadedIndicators[i].id
+
+          return api
+        }
+      }
+    }
+  }
+
+  /**
+   * create empty renderer
+   * this is called on first realtime trade or when indicator(s) are rendered from start to finish
+   * @param {number} timestamp create at time
+   * @param {string[]} indicatorsIds id of indicators to bind (if null all indicators are binded)
+   */
+  createRenderer(firstBarTimestamp, indicatorsIds?: string[]) {
+    firstBarTimestamp = floorTimestampToTimeframe(
+      firstBarTimestamp,
+      this.timeframe
+    )
+
+    const renderer: Renderer = {
+      timestamp: firstBarTimestamp,
+      localTimestamp: firstBarTimestamp + this.timezoneOffset,
+      timeframe: this.timeframe,
+      type: this.type,
+      length: 1,
+      indicators: {},
+      sources: {},
+
+      bar: {
+        vbuy: 0,
+        vsell: 0,
+        cbuy: 0,
+        csell: 0,
+        lbuy: 0,
+        lsell: 0,
+        empty: true
+      }
+    }
+
+    this.loadedIndicators = this.loadedIndicators.sort((a, b) => {
+      const referencesA = a.model ? a.model.references.length : 0
+      const referencesB = b.model ? b.model.references.length : 0
+      return referencesA - referencesB
+    })
+
+    for (const indicator of this.loadedIndicators) {
+      if (
+        (indicatorsIds && indicatorsIds.indexOf(indicator.id) === -1) ||
+        indicator.options.visible === false
+      ) {
+        continue
+      }
+
+      this.bindIndicator(indicator, renderer)
+    }
+
+    return renderer
+  }
+
+  /**
+   * prepare renderer for next bar
+   * @param {number} timestamp timestamp of the next bar
+   * @param {Renderer?} renderer bar to use as reference
+   */
+  nextBar(timestamp, renderer?: Renderer) {
+    if (
+      this.fillGapsWithEmpty &&
+      renderer === this.activeRenderer &&
+      this.activeRenderer.type === 'time' &&
+      this.activeRenderer.timestamp < timestamp - this.activeRenderer.timeframe
+    ) {
+      const missingBars =
+        (timestamp -
+          this.activeRenderer.timeframe -
+          this.activeRenderer.timestamp) /
+        this.activeRenderer.timeframe
+
+      for (let i = 0; i < this.loadedIndicators.length; i++) {
+        for (let j = 0; j < this.loadedIndicators[i].apis.length; j++) {
+          for (let k = 0; k < missingBars; k++) {
+            if (i === 0 && j === 0) {
+              this.incrementRendererBar(renderer)
+            }
+
+            this.loadedIndicators[i].apis[j].update({
+              time: renderer.localTimestamp
+            })
+          }
+        }
+      }
+    }
+
+    this.incrementRendererBar(renderer)
+    this.resetRendererBar(renderer)
+
+    renderer.timestamp = timestamp
+    renderer.localTimestamp = timestamp + this.timezoneOffset
+  }
+
+  /**
+   * increment bar (1 timeframe forward)
+   * @param {Renderer} bar bar to clear for next timestamp
+   */
+  incrementRendererBar(renderer: Renderer) {
+    renderer.length++
+    renderer.timestamp += renderer.timeframe
+    renderer.localTimestamp += renderer.timeframe
+
+    for (let i = 0; i < this.loadedIndicators.length; i++) {
+      const rendererSerieData = renderer.indicators[this.loadedIndicators[i].id]
+
+      if (!rendererSerieData) {
+        continue
+      }
+
+      rendererSerieData.canRender =
+        renderer.length >= rendererSerieData.minLength
+
+      for (let f = 0; f < rendererSerieData.functions.length; f++) {
+        const instruction = rendererSerieData.functions[f]
+
+        if (typeof seriesUtils[instruction.name].next === 'function') {
+          seriesUtils[instruction.name].next(instruction)
+        }
+      }
+
+      for (let v = 0; v < rendererSerieData.variables.length; v++) {
+        const instruction = rendererSerieData.variables[v]
+
+        if (instruction.length > 1) {
+          instruction.state.unshift(instruction.state[0])
+
+          if (instruction.state.length > instruction.length) {
+            instruction.state.pop()
+          }
+        }
+      }
+    }
+  }
+
+  /**
+   * fresh start for the renderer bar (and all its sources / markets)
+   * @param {Renderer} bar bar to clear for next timestamp
+   */
+  resetRendererBar(renderer: Renderer) {
+    renderer.bar = {
+      vbuy: 0,
+      vsell: 0,
+      cbuy: 0,
+      csell: 0,
+      lbuy: 0,
+      lsell: 0,
+      empty: true
+    }
+
+    if (typeof renderer.sources !== 'undefined') {
+      for (const identifier in renderer.sources) {
+        this.resetBar(renderer.sources[identifier])
+      }
+    }
+  }
+
+  /**
+   * preparing bar for next
+   * @param {Bar} bar
+   */
+  resetBar(bar: Bar) {
+    if (bar.close !== null) {
+      bar.open = bar.close
+      bar.high = bar.close
+      bar.low = bar.close
+    }
+
+    bar.vbuy = 0
+    bar.vsell = 0
+    bar.cbuy = 0
+    bar.csell = 0
+    bar.lbuy = 0
+    bar.lsell = 0
+    bar.empty = true
+
+    return bar
+  }
+
+  prepareRendererForIndicators(indicator: LoadedIndicator, renderer: Renderer) {
+    const markets = Object.keys(indicator.model.markets)
+
+    for (let j = 0; j < markets.length; j++) {
+      if (!renderer.sources[markets[j]]) {
+        renderer.sources[markets[j]] = {
+          open: null,
+          high: null,
+          low: null,
+          close: null
+        }
+      }
+
+      const keys = indicator.model.markets[markets[j]]
+
+      if (keys.length) {
+        for (let k = 0; k < keys.length; k++) {
+          if (
+            typeof renderer.sources[markets[j]][keys[k]] === 'undefined' &&
+            keys[k] !== 'open' &&
+            keys[k] !== 'high' &&
+            keys[k] !== 'low' &&
+            keys[k] !== 'close'
+          ) {
+            renderer.sources[markets[j]][keys[k]] = 0
+          }
+        }
+      }
+    }
+  }
+
+  toggleFillGapsWithEmpty() {
+    this.fillGapsWithEmpty = !this.fillGapsWithEmpty
+
+    this.renderAll()
+  }
+
+  refreshAutoDecimals(indicatorId?: string) {
+    const chartMarkets = Object.keys(this.markets)
+    const pricedMarket = Object.keys(marketDecimals).find(
+      market => chartMarkets.indexOf(market) !== -1
+    )
+
+    if (pricedMarket) {
+      const precision = marketDecimals[pricedMarket]
+
+      for (let i = 0; i < this.loadedIndicators.length; i++) {
+        if (indicatorId && indicatorId !== this.loadedIndicators[i].id) {
+          continue
+        }
+
+        let priceFormat = this.loadedIndicators[i].options.priceFormat || {
+          type: 'price'
+        }
+
+        if (
+          !priceFormat.auto ||
+          priceFormat.type === 'volume' ||
+          priceFormat.precision === precision
+        ) {
+          continue
+        }
+
+        priceFormat = {
+          ...priceFormat,
+          precision,
+          minMove: 1 / Math.pow(10, precision)
+        }
+
+        store.dispatch(this.paneId + '/setIndicatorOption', {
+          id: this.loadedIndicators[i].id,
+          key: 'priceFormat',
+          value: priceFormat,
+          silent: true
+        })
+
+        for (let j = 0; j < this.loadedIndicators[i].apis.length; j++) {
+          this.loadedIndicators[i].apis[j].applyOptions({
+            priceFormat
+          })
+
+          this.loadedIndicators[i].apis[j].precision = precision
+        }
+      }
+    }
+  }
+
+  /**
+   * Get price api, index & price at a point on the chart
+   * Return the priceline if found at price
+   * @param {MouseEvent | TouchEvent} event
+   * @returns {{
+   *  originalOffset: {x: number, y: number},
+   *  offset: {x?: number, y?: number},
+   *  priceline: TV.IPriceLine | null,
+   *  api: IndicatorApi,
+   *  price: number,
+   *  market: string,
+   *  canCreate: boolean
+   * }}
+   */
+  getPricelineAtPoint(event) {
+    const originalOffset = getEventOffset(event)
+    const offset = {
+      x: originalOffset.x,
+      y: originalOffset.y
+    }
+
+    const api = this.getPriceApi()
+
+    if (!api) {
+      return
+    }
+
+    let price = api.coordinateToPrice(originalOffset.y) as number
+
+    if (!price) {
+      return
+    }
+
+    let priceline = api.getPriceLine(
+      price,
+      this.chartInstance.timeScale().coordinateToLogical(originalOffset.x)
+    )
+
+    let market
+
+    if (priceline) {
+      const priceLineOptions = priceline.options() as any
+      market = priceLineOptions.market
+
+      if (!priceLineOptions.market) {
+        priceline = null
+      } else {
+        market = priceLineOptions.market
+        price = priceLineOptions.price
+      }
+    }
+
+    if (!market) {
+      for (const marketKey in this.markets) {
+        if (
+          this.markets[marketKey].active &&
+          this.markets[marketKey].historical
+        ) {
+          market = this.markets[marketKey].index
+          break
+        }
+      }
+
+      if (!market) {
+        market = Object.values(this.markets)[0].index
+      }
+    }
+
+    if (!priceline) {
+      price = +formatPrice(price, api.options().priceFormat.precision)
+    }
+
+    const canCreate =
+      store.state.settings.alerts &&
+      (event.shiftKey || store.state.settings.alertsClick)
+
+    return { api, price, market, priceline, canCreate, originalOffset, offset }
+  }
+
+  disableCrosshair() {
+    this.chartInstance.applyOptions({
+      crosshair: {
+        vertLine: {
+          color: 'transparent',
+          labelVisible: false
+        },
+        horzLine: {
+          color: 'transparent',
+          labelVisible: false
+        }
+      }
+    })
+  }
+
+  enableCrosshair() {
+    const chartColorOptions = getChartCustomColorsOptions()
+
+    this.chartInstance.applyOptions({
+      crosshair: {
+        vertLine: {
+          color: chartColorOptions.crosshair.vertLine.color,
+          labelVisible: true
+        },
+        horzLine: {
+          color: chartColorOptions.crosshair.horzLine.color,
+          labelVisible: true
+        }
+      }
+    })
+  }
+}