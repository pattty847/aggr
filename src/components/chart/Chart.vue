--- conflicted
+++ resolved
@@ -1,1417 +1,1379 @@
-<template>
-  <div class="pane-chart">
-    <pane-header
-      :paneId="paneId"
-      :settings="() => import('@/components/chart/ChartDialog.vue')"
-    >
-      <template v-slot:menu>
-        <button type="button" class="dropdown-item" @click="toggleLayout">
-          <i class="icon-resize-height"></i>
-          <span>Arrange</span>
-        </button>
-        <button type="button" class="dropdown-item" @click="resetChart">
-          <i class="icon-refresh"></i>
-          <span>Restart</span>
-        </button>
-        <button type="button" class="dropdown-item" @click="takeScreenshot">
-          <i class="icon-add-photo"></i>
-          <span>Snapshot</span>
-        </button>
-        <div class="dropdown-divider"></div>
-      </template>
-      <button
-        v-for="(timeframeLabel, timeframe) of favoriteTimeframes"
-        :key="timeframe"
-        @click="changeTimeframe(timeframe)"
-        title="Maintain shift key to change timeframe on all panes"
-        class="toolbar__label timeframe"
-      >
-        <span>{{ timeframeLabel }}</span>
-      </button>
-      <button @click="toggleTimeframeDropdown" class="-arrow toolbar__label">
-        {{ timeframeForHuman }}
-      </button>
-
-      <dropdown v-model="timeframeDropdownTrigger">
-        <timeframe-dropdown
-          class="timeframe-dropdown"
-          :pane-id="paneId"
-          @timeframe="changeTimeframe($event)"
-        />
-      </dropdown>
-    </pane-header>
-<<<<<<< HEAD
-    <div class="chart-overlay -left hide-scrollbar">
-      <div class="chart-overlay__panel">
-        <div class="chart-overlay__content chart__indicators" v-if="showIndicatorsOverlay">
-          <IndicatorControl v-for="(indicator, id) in indicators" :key="id" :indicatorId="id" :paneId="paneId" />
-
-          <a href="javascript:void(0);" @click="addIndicator" class="btn mt8 mb8 -text"> Add <i class="icon-plus ml8"></i> </a>
-        </div>
-        <div class="chart-overlay__title pane-overlay" @click="toggleIndicatorOverlay">Indicators <i class="icon-up-thin"></i></div>
-      </div>
-
-      <div class="chart-overlay__panel chart__markets">
-        <div class="chart-overlay__content pane-overlay" v-if="showMarketsOverlay">
-          <div class="column">
-            <a href="javascript:void(0)" class="btn -text" @click="toggleMarkets('perp')">perp</a>
-            <i class="pipe -center">|</i>
-            <a href="javascript:void(0)" class="btn -text" @click="toggleMarkets('spot')">spot</a>
-            <i class="pipe -center">|</i>
-            <a href="javascript:void(0)" class="btn -text" @click="toggleMarkets('all')">all</a>
-          </div>
-          <div v-for="market of markets" :key="market" @click="toggleMarket($event, market)">
-            <label class="checkbox-control -small mb4">
-              <input type="checkbox" class="form-control" :checked="!hiddenMarkets[market]" @click.stop.prevent />
-              <div></div>
-              <span>{{ market }}</span>
-            </label>
-          </div>
-        </div>
-        <div class="chart-overlay__title pane-overlay" @click="showMarketsOverlay = !showMarketsOverlay">
-          Markets
-          <button type="button" class="btn badge -outline" @click="toggleMarketOverlay">
-            {{ markets.length ? visibleMarkets : 'Search markets' }}
-          </button>
-          <i class="icon-up-thin"></i>
-        </div>
-      </div>
-=======
-    <div class="chart-overlay hide-scrollbar">
-      <indicators-overlay
-        v-model="showIndicatorsOverlay"
-        :pane-id="paneId"
-        @input="$event ? bindLegend() : unbindLegend()"
-      />
-      <markets-overlay :pane-id="paneId" />
->>>>>>> 21be29db
-    </div>
-
-    <div class="chart__container" ref="chartContainer">
-      <chart-layout
-        v-if="layouting"
-        :pane-id="paneId"
-        :layouting="layouting"
-        :axis="axis"
-      ></chart-layout>
-    </div>
-  </div>
-</template>
-
-<script lang="ts">
-import { Component, Mixins } from 'vue-property-decorator'
-
-import ChartController, { TimeRange } from './chart'
-
-import {
-  formatBytes,
-  openBase64InNewTab,
-  getTimeframeForHuman,
-  floorTimestampToTimeframe
-} from '@/utils/helpers'
-import { formatPrice, formatAmount } from '@/services/productsService'
-import { defaultChartOptions, getChartCustomColorsOptions } from './options'
-import { ChartPaneState } from '@/store/panesSettings/chart'
-import { getColorLuminance, joinRgba, splitColorCode } from '@/utils/colors'
-import { Chunk } from './cache'
-import { isTouchSupported, getEventOffset } from '@/utils/touchevent'
-import { MarketAlert, Trade } from '@/types/types'
-
-import aggregatorService from '@/services/aggregatorService'
-import historicalService, {
-  HistoricalResponse
-} from '@/services/historicalService'
-import dialogService from '@/services/dialogService'
-import workspacesService from '@/services/workspacesService'
-import alertService from '@/services/alertService'
-
-import PaneMixin from '@/mixins/paneMixin'
-import PaneHeader from '@/components/panes/PaneHeader.vue'
-import ChartLayout from '@/components/chart/Layout.vue'
-import TimeframeDropdown from '@/components/chart/TimeframeDropdown.vue'
-import IndicatorsOverlay from '@/components/chart/IndicatorsOverlay.vue'
-import MarketsOverlay from '@/components/chart/MarketsOverlay.vue'
-
-@Component({
-  name: 'Chart',
-  components: {
-    ChartLayout,
-    PaneHeader,
-    TimeframeDropdown,
-    IndicatorsOverlay,
-    MarketsOverlay
-  }
-})
-export default class extends Mixins(PaneMixin) {
-  axis = [null, null]
-
-  showIndicatorsOverlay = false
-  timeframeDropdownTrigger = null
-
-  private _timeToRecycle: number
-  private _recycleTimeout: number
-  private _onPanTimeout: number
-  private _chartController: ChartController
-  private _legendElements: { [id: string]: HTMLElement }
-  private _lastCrosshairCoordinates: number
-  private _reachedEnd: boolean
-  private _loading: boolean
-  private _levelDragMoveHandler: any
-  private _levelDragEndHandler: any
-
-  get layouting() {
-    this.updateChartAxis()
-    return (this.$store.state[this.paneId] as ChartPaneState).layouting
-  }
-
-  get showLegend() {
-    return (this.$store.state[this.paneId] as ChartPaneState).showLegend
-  }
-
-  get favoriteTimeframes() {
-    return this.$store.state.settings.favoriteTimeframes
-  }
-
-  get timeframe() {
-    return this.$store.state[this.paneId].timeframe
-  }
-
-  get timeframeForHuman() {
-    if (!this.timeframe) {
-      return 'ERR'
-    }
-
-    return getTimeframeForHuman(this.timeframe)
-  }
-
-  get alerts() {
-    return this.$store.state[this.paneId].alerts
-  }
-
-  $refs!: {
-    chartContainer: HTMLElement
-  }
-
-  created() {
-    this._chartController = new ChartController(this.paneId)
-
-    this._legendElements = {}
-
-    this._onStoreMutation = this.$store.subscribe(mutation => {
-      switch (mutation.type) {
-        case 'settings/SET_TEXT_COLOR':
-          this._chartController.chartInstance.applyOptions(
-            getChartCustomColorsOptions(mutation.payload)
-          )
-          break
-        case 'settings/SET_CHART_THEME':
-          this._chartController.chartInstance.applyOptions(
-            getChartCustomColorsOptions()
-          )
-          break
-        case 'settings/TOGGLE_NORMAMIZE_WATERMARKS':
-          this._chartController.refreshMarkets()
-          break
-        case 'settings/SET_TIMEZONE_OFFSET':
-          this._chartController.setTimezoneOffset(
-            this.$store.state.settings.timezoneOffset
-          )
-          this._chartController.clearChart()
-          this._chartController.renderAll()
-          break
-        case 'panes/SET_PANE_MARKETS':
-          if (mutation.payload.id === this.paneId) {
-            ;(this.$store.state[
-              this.paneId
-            ] as ChartPaneState).hiddenMarkets = {}
-            this._chartController.refreshMarkets()
-
-            this.clear()
-            this.fetch()
-          }
-          break
-        case 'panes/SET_PANE_ZOOM':
-          if (mutation.payload.id === this.paneId) {
-            this._chartController.updateFontSize()
-          }
-
-          this.updateChartAxis()
-          break
-        case this.paneId + '/SET_TIMEFRAME':
-          this.setTimeframe(mutation.payload)
-          break
-        case 'settings/TOGGLE_ALERTS':
-        case 'app/EXCHANGE_UPDATED':
-        case this.paneId + '/TOGGLE_MARKET':
-          this._chartController.refreshMarkets()
-          this._chartController.renderAll()
-          break
-        case this.paneId + '/SET_REFRESH_RATE':
-          this._chartController.clearQueue()
-          this._chartController.setupQueue()
-          break
-        case this.paneId + '/TOGGLE_LEGEND':
-          if (this.showLegend) {
-            this.bindLegend()
-          } else {
-            this.unbindLegend()
-          }
-          break
-        case this.paneId + '/SET_GRIDLINES':
-          this.updateGridlines(mutation.payload.type)
-          break
-        case this.paneId + '/SET_WATERMARK':
-        case this.paneId + '/TOGGLE_NORMAMIZE_WATERMARKS':
-          this._chartController.updateWatermark()
-          break
-        case this.paneId + '/SET_INDICATOR_OPTION':
-          this._chartController.setIndicatorOption(
-            mutation.payload.id,
-            mutation.payload.key,
-            mutation.payload.value,
-            mutation.payload.silent
-          )
-          break
-        case this.paneId + '/SET_PRICE_SCALE':
-          if (mutation.payload.priceScale) {
-            this._chartController.refreshPriceScale(mutation.payload.id)
-          }
-          break
-        case this.paneId + '/SET_INDICATOR_SCRIPT':
-          this._chartController.rebuildIndicator(mutation.payload.id)
-          break
-        case this.paneId + '/ADD_INDICATOR':
-          if (this._chartController.addIndicator(mutation.payload.id)) {
-            this._chartController.redrawIndicator(mutation.payload.id)
-            this.bindLegend(mutation.payload.id)
-          }
-
-          break
-        case this.paneId + '/REMOVE_INDICATOR':
-          this.unbindLegend(mutation.payload)
-          this._chartController.removeIndicator(mutation.payload)
-          break
-        case this.paneId + '/TOGGLE_FILL_GAPS_WITH_EMPTY':
-          this._chartController.toggleFillGapsWithEmpty()
-          break
-        case this.paneId + '/TOGGLE_FORCE_NORMALIZE_PRICE':
-          this._chartController.propagateInitialPrices = (this.$store.state[
-            this.paneId
-          ] as ChartPaneState).forceNormalizePrice
-          this.clear()
-          this.fetch()
-          break
-        case 'settings/TOGGLE_AUTO_HIDE_HEADERS':
-          this.refreshChartDimensions()
-          break
-      }
-    })
-  }
-
-  mounted() {
-    this.showIndicatorsOverlay = this.$parent.$el.clientHeight > 420
-
-    this.createChart()
-  }
-
-  async createChart() {
-    await this.$nextTick()
-
-    this._chartController.createChart(this.$refs.chartContainer)
-
-    await this.$nextTick()
-
-    this.bindChartEvents()
-    this.setupRecycle()
-
-    this.fetch()
-
-    this._chartController.setupQueue()
-  }
-
-  destroyChart() {
-    this.unbindChartEvents()
-
-    this._chartController.destroy()
-
-    clearTimeout(this._recycleTimeout)
-  }
-
-  beforeDestroy() {
-    this.destroyChart()
-  }
-
-  /**
-   * fetch whatever is missing based on visiblerange
-   * @param {TimeRange} range range to fetch
-   */
-  fetch(range?: TimeRange) {
-    if (!range) {
-      this._reachedEnd = false
-    }
-    const alreadyHasData =
-      this._chartController.chartCache.cacheRange &&
-      this._chartController.chartCache.cacheRange.from
-
-    const historicalMarkets = historicalService.filterOutUnavailableMarkets(
-      this.$store.state.panes.panes[this.paneId].markets
-    )
-
-    if (!historicalMarkets.length) {
-      return
-    }
-
-    const timeframe = +(this.$store.state[this.paneId] as ChartPaneState)
-      .timeframe
-
-    if (!timeframe) {
-      this._reachedEnd = true
-      return
-    }
-
-    if (
-      this.$store.state.app.apiSupportedTimeframes.indexOf(
-        this.timeframe.toString()
-      ) === -1
-    ) {
-      return
-    }
-
-    const visibleRange = this._chartController.getVisibleRange() as TimeRange
-
-    let rangeToFetch
-
-    if (!range) {
-      let rightTime
-
-      if (alreadyHasData) {
-        rightTime = this._chartController.chartCache.cacheRange.from
-      } else if (visibleRange && visibleRange.from) {
-        rightTime =
-          visibleRange.from + this.$store.state.settings.timezoneOffset / 1000
-      } else {
-        rightTime = Date.now() / 1000
-      }
-
-      rangeToFetch = {
-        from: rightTime - timeframe * 20,
-        to: rightTime
-      }
-    } else {
-      rangeToFetch = range
-    }
-
-    rangeToFetch.from = floorTimestampToTimeframe(
-      Math.round(rangeToFetch.from),
-      timeframe
-    )
-    rangeToFetch.to =
-      floorTimestampToTimeframe(Math.round(rangeToFetch.to), timeframe) +
-      timeframe
-
-    if (this._chartController.chartCache.cacheRange.from) {
-      rangeToFetch.to = Math.min(
-        floorTimestampToTimeframe(
-          this._chartController.chartCache.cacheRange.from,
-          timeframe
-        ),
-        rangeToFetch.to
-      )
-    }
-
-    const barsCount = Math.floor(
-      (rangeToFetch.to - rangeToFetch.from) / timeframe
-    )
-    const bytesPerBar = 112
-    const estimatedSize = formatBytes(
-      barsCount * historicalMarkets.length * bytesPerBar
-    )
-
-    this.$store.dispatch('app/showNotice', {
-      id: 'fetching-' + this.paneId,
-      timeout: 15000,
-      title: `Fetching ${barsCount *
-        historicalMarkets.length} bars (~${estimatedSize})`,
-      type: 'info'
-    })
-
-    this._loading = true
-
-    return historicalService
-      .fetch(
-        rangeToFetch.from * 1000,
-        rangeToFetch.to * 1000,
-        timeframe,
-        historicalMarkets
-      )
-      .then(results => this.onHistorical(results))
-      .catch(err => {
-        console.error(err)
-
-        this._reachedEnd = true
-      })
-      .then(() => {
-        this.$store.dispatch('app/hideNotice', 'fetching-' + this.paneId)
-
-        setTimeout(() => {
-          this._loading = false
-
-          this.fetchMore(
-            this._chartController.chartInstance
-              .timeScale()
-              .getVisibleLogicalRange()
-          )
-        }, 200)
-      })
-  }
-
-  /**
-   * TV chart mousemove event
-   * @param{TV.MouseEventParams} param tv mousemove param
-   */
-  onCrosshair(param) {
-    let x
-
-    if (
-      param &&
-      param.time &&
-      param.point.x > 0 &&
-      param.point.x < this.$refs.chartContainer.clientWidth
-    ) {
-      x = param.point.x
-    }
-
-    if (this._lastCrosshairCoordinates === x) {
-      return
-    }
-
-    this._lastCrosshairCoordinates = x
-
-    for (let i = 0; i < this._chartController.loadedIndicators.length; i++) {
-      const indicator = this._chartController.loadedIndicators[i]
-
-      if (!indicator.apis.length) {
-        continue
-      }
-
-      const id = this.paneId + indicator.id
-
-      if (!this._legendElements[id]) {
-        continue
-      }
-
-      if (!x) {
-        continue
-      }
-
-      let text = ''
-
-      for (let j = 0; j < indicator.apis.length; j++) {
-        if (j > 10) {
-          break
-        }
-
-        const api = indicator.apis[j]
-
-        const data = param.seriesPrices.get(api)
-
-        if (text.length) {
-          text += '\u00a0|\u00a0'
-        }
-
-        if (!data) {
-          text += 'na'
-          continue
-        }
-
-        const formatFunction =
-          indicator.options.priceFormat &&
-          indicator.options.priceFormat.type === 'volume'
-            ? formatAmount
-            : formatPrice
-
-        if (typeof data === 'number') {
-          text += formatFunction(data, api.precision)
-        } else if (data.close) {
-          text += `O: ${formatFunction(
-            data.open,
-            api.precision
-          )} H: ${formatFunction(data.high, api.precision)} L: ${formatFunction(
-            data.low,
-            api.precision
-          )} C: ${formatFunction(data.close, api.precision)}`
-        }
-      }
-
-      this._legendElements[id].textContent = text
-    }
-  }
-
-  /**
-   * Handle the historical service response
-   * Split bars into chunks and add to chartCache
-   * Render chart once everything is done
-   */
-  onHistorical(results: HistoricalResponse) {
-    const chunk: Chunk = {
-      from: results.from,
-      to: results.to,
-      bars: results.data
-    }
-
-    this._chartController.chartCache.saveChunk(chunk)
-
-    if (
-      !(this.$store.state[this.paneId] as ChartPaneState).forceNormalizePrice
-    ) {
-      this._chartController.propagateInitialPrices = false
-    }
-
-    this._chartController.renderAll(true)
-  }
-
-  onTrades(trades: Trade[]) {
-    this._chartController.queueTrades(trades)
-  }
-
-  onAlert({ price, market }: { price: number; market: string }) {
-    this._chartController.triggerAlert(market, price)
-  }
-
-  refreshChartDimensions() {
-    if (!this._chartController || !this._chartController.chartInstance) {
-      return
-    }
-
-    this.$nextTick(() => {
-      let headerHeight = 0
-
-      if (!this.$store.state.settings.autoHideHeaders) {
-        headerHeight =
-          (this.$store.state.panes.panes[this.paneId].zoom || 1) * 2 * 16
-      }
-
-      this._chartController.chartInstance.resize(
-        this.$el.clientWidth,
-        this.$el.clientHeight - headerHeight
-      )
-    })
-  }
-
-  onPan(visibleLogicalRange) {
-    if (
-      !visibleLogicalRange ||
-      this._chartController.panPrevented ||
-      this._loading ||
-      /t$/.test(this.timeframe)
-    ) {
-      return
-    }
-
-    if (this._onPanTimeout) {
-      clearTimeout(this._onPanTimeout)
-      this._onPanTimeout = null
-    }
-
-    this._onPanTimeout = setTimeout(() => {
-      this._onPanTimeout = null
-
-      if (this._chartController.chartCache.cacheRange.from === null) {
-        return
-      }
-
-      // get latest visible logical range
-      visibleLogicalRange = this._chartController.chartInstance
-        .timeScale()
-        .getVisibleLogicalRange()
-
-      this.savePosition(visibleLogicalRange)
-
-      this.fetchMore(visibleLogicalRange)
-    }, 500)
-  }
-
-  bindChartEvents() {
-    aggregatorService.on('trades', this.onTrades)
-    aggregatorService.on('alert', this.onAlert)
-
-    if (this.showLegend && this.showIndicatorsOverlay) {
-      this.bindLegend()
-    }
-
-    this._chartController.chartInstance
-      .timeScale()
-      .subscribeVisibleLogicalRangeChange(this.onPan)
-
-    if (process.env.VUE_APP_PUBLIC_VAPID_KEY) {
-      const canvas = this._chartController.chartElement.querySelector(
-        'canvas:nth-child(2)'
-      )
-      canvas.addEventListener(
-        isTouchSupported() ? 'touchstart' : 'mousedown',
-        this.onLevelDragStart
-      )
-    }
-  }
-
-  unbindChartEvents() {
-    aggregatorService.off('trades', this.onTrades)
-    aggregatorService.off('alert', this.onAlert)
-
-    this.unbindLegend()
-
-    this._chartController.chartInstance
-      .timeScale()
-      .unsubscribeVisibleLogicalRangeChange(this.onPan)
-
-    if (process.env.VUE_APP_PUBLIC_VAPID_KEY) {
-      const canvas = this._chartController.chartElement.querySelector(
-        'canvas:nth-child(2)'
-      )
-      canvas.removeEventListener(
-        isTouchSupported() ? 'touchstart' : 'mousedown',
-        this.onLevelDragStart
-      )
-    }
-  }
-
-  onLevelDragStart(event) {
-    if (
-      this._levelDragEndHandler ||
-      !this.$store.state.settings.alerts ||
-      event.button ||
-      dialogService.hasDialogOpened
-    ) {
-      return
-    }
-
-    const dataAtPoint = this._chartController.getPricelineAtPoint(event)
-
-    if (!dataAtPoint || !dataAtPoint.api) {
-      return
-    }
-
-    const canvas = this._chartController.chartElement.querySelector(
-      'canvas:nth-child(2)'
-    )
-
-    if ((dataAtPoint as any).priceline) {
-      this._chartController.disableCrosshair()
-    }
-
-    this._levelDragMoveHandler = this.onLevelDragMove.bind(
-      this,
-      dataAtPoint,
-      Date.now()
-    )
-    canvas.addEventListener(
-      /touch/.test(event.type) ? 'touchmove' : 'mousemove',
-      this._levelDragMoveHandler
-    )
-
-    this._levelDragEndHandler = this.onLevelDragEnd.bind(
-      this,
-      dataAtPoint,
-      Date.now()
-    )
-    canvas.addEventListener(
-      /touch/.test(event.type) ? 'touchend' : 'mouseup',
-      this._levelDragEndHandler
-    )
-  }
-
-  onLevelDragMove(
-    { api, priceline, originalOffset, offset },
-    startedAt,
-    event
-  ) {
-    const { x, y } = getEventOffset(event)
-
-    const canMove =
-      Math.abs(originalOffset.y - y) > 5 || Date.now() - startedAt > 100
-
-    offset.x = x
-    offset.y = y
-
-    if (priceline) {
-      event.stopPropagation()
-
-      if (!canMove) {
-        return
-      }
-
-      const price = +formatPrice(
-        api.coordinateToPrice(y) as number,
-        api.options().priceFormat.precision
-      )
-
-      priceline.applyOptions({
-        price
-      })
-    }
-  }
-
-  async onLevelDragEnd(
-    { api, priceline, price, market, canCreate, originalOffset, offset },
-    startedAt,
-    event
-  ) {
-    const canvas = this._chartController.chartElement.querySelector(
-      'canvas:nth-child(2)'
-    )
-
-    const canMove =
-      Math.abs(originalOffset.y - offset.y) > 5 || Date.now() - startedAt > 200
-    canCreate = !priceline && canCreate && !canMove
-
-    if (priceline || canCreate) {
-      this._chartController.chartInstance.clearCrosshairPosition()
-    }
-
-    // unbind up
-    canvas.removeEventListener(
-      /touch/.test(event.type) ? 'touchend' : 'mouseup',
-      this._levelDragEndHandler
-    )
-    this._levelDragEndHandler = null
-
-    if (this._levelDragMoveHandler) {
-      // unbind move
-      canvas.removeEventListener(
-        /touch/.test(event.type) ? 'touchmove' : 'mousemove',
-        this._levelDragMoveHandler
-      )
-      this._levelDragMoveHandler = null
-    }
-
-    if (this._onPanTimeout) {
-      return
-    }
-
-    if (priceline) {
-      this._chartController.enableCrosshair()
-      const alert = this._chartController.alerts[market].find(
-        a => a.price === price
-      )
-      const newPrice = priceline.options().price
-
-      if (price !== newPrice && canMove) {
-        const active = await alertService.moveAlert(market, price, newPrice)
-
-        alert.triggered = false
-        alert.price = newPrice
-        alert.active = active
-
-        await workspacesService.saveAlerts({
-          market,
-          alerts: this._chartController.alerts[market].filter(
-            a => a.market === alert.market
-          )
-        })
-
-        priceline.applyOptions({
-          title: ''
-        })
-      } else {
-        api.removePriceLine(priceline)
-
-        // unregister alert from server
-        try {
-          await alertService.unsubscribe(market, price)
-        } catch (err) {
-          if (alert && alert.active) {
-            this.$store.dispatch('app/showNotice', {
-              id: 'alert-registration-failure',
-              title: `${err.message}\nYou need to make sure your browser is set to allow push notifications.`,
-              type: 'error'
-            })
-          }
-        }
-
-        // save remaining active alerts for this market
-        const index = this._chartController.alerts[market].indexOf(alert)
-
-        if (index !== -1) {
-          this._chartController.alerts[market].splice(index, 1)
-        }
-
-        await workspacesService.saveAlerts({
-          market,
-          alerts: this._chartController.alerts[market].filter(
-            a => a.price !== price
-          )
-        })
-      }
-    } else if (canCreate) {
-      // draw line first with 50% opacity
-      const color = splitColorCode(this.$store.state.settings.alertsColor)
-      const alpha = color[3] || 1
-      color[3] = alpha * 0.5
-
-      let timestamp
-
-      if (!(event.ctrlKey || event.metaKey)) {
-        timestamp = this._chartController.chartInstance
-          .timeScale()
-          .coordinateToTime(offset.x)
-      }
-
-      const priceline = this._chartController.renderAlert(
-        {
-          price,
-          market,
-          timestamp
-        },
-        api,
-        joinRgba(color)
-      )
-
-      const alert: MarketAlert = {
-        price,
-        market,
-        timestamp,
-        active: false
-      }
-
-      this._chartController.alerts[market].push(alert)
-
-      let finalColor
-
-      // try subscribe to alert
-      await alertService
-        .subscribe(market, price)
-        .then(active => {
-          // make sure alert still exists before switching alpha / saving
-          if (this._chartController.alerts[market].indexOf(alert) !== -1) {
-            alert.active = active
-            const finalAlpha = active ? alpha : alpha * 0.75
-
-            // set line color to original alpha
-            color[3] = finalAlpha
-
-            finalColor = joinRgba(color)
-          }
-        })
-        .catch(err => {
-          this.$store.dispatch('app/showNotice', {
-            id: 'alert-registration-failure',
-            title: `${err.message}\nYou need to make sure your browser is set to allow push notifications.`,
-            type: 'error'
-          })
-
-          finalColor = this.$store.state.settings.alertsColor
-        })
-        .finally(() => {
-          workspacesService.saveAlerts({
-            market,
-            alerts: this._chartController.alerts[market]
-          })
-
-          priceline.applyOptions({
-            color: finalColor
-          })
-        })
-    }
-  }
-
-  getBarSpacing(visibleLogicalRange) {
-    if (!visibleLogicalRange) {
-      return defaultChartOptions.timeScale.barSpacing
-    }
-
-    const canvasWidth = this.$refs.chartContainer.querySelector('canvas').width
-    return (
-      canvasWidth /
-      (visibleLogicalRange.to - visibleLogicalRange.from) /
-      window.devicePixelRatio
-    )
-  }
-
-  savePosition(visibleLogicalRange) {
-    this.$store.commit(
-      this.paneId + '/SET_BAR_SPACING',
-      this.getBarSpacing(visibleLogicalRange)
-    )
-  }
-
-  setupRecycle() {
-    this._recycleTimeout = setTimeout(this.trimChart.bind(this), 1000 * 60 * 3)
-    this.setTimeToRecycle()
-  }
-
-  trimChart() {
-    if (Date.now() > this._timeToRecycle) {
-      const visibleRange = this._chartController.getVisibleRange() as TimeRange
-
-      let end
-
-      if (visibleRange) {
-        end = visibleRange.from - (visibleRange.to - visibleRange.from) * 2
-      }
-
-      if (this._chartController.chartCache.trim(end)) {
-        this.renderChart()
-      }
-
-      this.setTimeToRecycle()
-    }
-
-    const fastRefreshRate =
-      (this.$store.state[this.paneId] as ChartPaneState).refreshRate < 1000
-
-    if (fastRefreshRate) {
-      this.fixFastRefreshRate()
-    }
-
-    this._recycleTimeout = setTimeout(
-      this.trimChart,
-      1000 * 60 * (fastRefreshRate ? 3 : 15)
-    )
-  }
-
-  fixFastRefreshRate() {
-    const fontSize = this._chartController.chartInstance.options().layout
-      .fontSize
-
-    this._chartController.preventPan()
-    this._chartController.chartInstance.applyOptions({
-      layout: { fontSize: fontSize + 1 }
-    })
-
-    setTimeout(() => {
-      this._chartController.chartInstance.applyOptions({
-        layout: { fontSize: fontSize }
-      })
-    }, 50)
-  }
-
-  renderChart() {
-    this._chartController.renderAll()
-  }
-
-  resetChart() {
-    this.destroyChart()
-    this.$nextTick(() => {
-      this.createChart()
-    })
-  }
-
-  async fetchMore(visibleLogicalRange) {
-    if (
-      this._loading ||
-      this._reachedEnd ||
-      !visibleLogicalRange ||
-      visibleLogicalRange.from > 0
-    ) {
-      return
-    }
-
-    let indicatorLength = 0
-
-    if (this._chartController.activeRenderer) {
-      for (const indicatorId in this._chartController.activeRenderer
-        .indicators) {
-        if (
-          !this._chartController.activeRenderer.indicators[indicatorId]
-            .minLength
-        ) {
-          continue
-        }
-        indicatorLength = Math.max(
-          indicatorLength,
-          this._chartController.activeRenderer.indicators[indicatorId].minLength
-        )
-      }
-    }
-
-    const barsToLoad = Math.round(
-      Math.min(Math.abs(visibleLogicalRange.from) + indicatorLength, 500)
-    )
-
-    if (!barsToLoad) {
-      return
-    }
-
-    const rangeToFetch = {
-      from:
-        this._chartController.chartCache.cacheRange.from -
-        barsToLoad * this.$store.state[this.paneId].timeframe,
-      to: this._chartController.chartCache.cacheRange.from - 1
-    }
-
-    await this.fetch(rangeToFetch)
-  }
-
-  onResize() {
-    this.refreshChartDimensions()
-  }
-
-  clear() {
-    this._chartController.clear()
-
-    this._reachedEnd = false
-  }
-
-  changeTimeframe(newTimeframe) {
-    if ((window.event as any).shiftKey) {
-      for (const id in this.$store.state.panes.panes) {
-        const type = this.$store.state.panes.panes[id].type
-        if (
-          type === 'chart' &&
-          this.$store.state[id].timeframe !== newTimeframe
-        ) {
-          this.$store.commit(id + '/SET_TIMEFRAME', newTimeframe)
-        }
-      }
-    } else {
-      this.$store.commit(this.paneId + '/SET_TIMEFRAME', newTimeframe)
-    }
-  }
-
-  setTimeframe(newTimeframe) {
-    const timeframe = parseInt(newTimeframe)
-    const type = newTimeframe[newTimeframe.length - 1] === 't' ? 'tick' : 'time'
-
-    if (
-      type === this._chartController.type &&
-      type === 'time' &&
-      this._chartController.timeframe < timeframe &&
-      this.$store.state.app.apiSupportedTimeframes.indexOf(newTimeframe) ===
-        -1 &&
-      Number.isInteger(timeframe / this._chartController.timeframe)
-    ) {
-      this._chartController.resample(newTimeframe)
-      this.fetchMore(
-        this._chartController.chartInstance.timeScale().getVisibleLogicalRange()
-      )
-    } else {
-      this._chartController.clear()
-      this.fetch()
-    }
-
-    this._reachedEnd = false
-  }
-
-  async bindLegend(indicatorId?: string) {
-    if (!this.showLegend) {
-      return
-    }
-
-    if (!indicatorId) {
-      for (const id in (this.$store.state[this.paneId] as ChartPaneState)
-        .indicators) {
-        this.bindLegend(id)
-      }
-
-      this._chartController.chartInstance.subscribeCrosshairMove(
-        this.onCrosshair
-      )
-      return
-    }
-
-    await this.$nextTick()
-
-    const legendId = this.paneId + indicatorId
-
-    if (this._legendElements[legendId]) {
-      return
-    }
-
-    const el = document.getElementById(legendId)
-
-    if (el) {
-      this._legendElements[legendId] = el
-    }
-  }
-
-  unbindLegend(indicatorId?: string) {
-    if (!indicatorId) {
-      for (const id in (this.$store.state[this.paneId] as ChartPaneState)
-        .indicators) {
-        this.unbindLegend(id)
-      }
-
-      this._chartController.chartInstance.unsubscribeCrosshairMove(
-        this.onCrosshair
-      )
-      return
-    }
-
-    const legendId = this.paneId + indicatorId
-
-    for (const bindedLegendId in this._legendElements) {
-      if (legendId === bindedLegendId) {
-        this._legendElements[bindedLegendId].innerText = ''
-        delete this._legendElements[bindedLegendId]
-        return
-      }
-    }
-  }
-
-  updateGridlines(type: 'vertical' | 'horizontal') {
-    const chartOptions = this.$store.state[this.paneId] as ChartPaneState
-    let show: boolean
-    let color: string
-
-    if (type === 'vertical') {
-      show = chartOptions.showVerticalGridlines
-      color = chartOptions.verticalGridlinesColor
-    } else {
-      show = chartOptions.showHorizontalGridlines
-      color = chartOptions.horizontalGridlinesColor
-    }
-
-    this._chartController.chartInstance.applyOptions({
-      grid: {
-        [type === 'vertical' ? 'vertLines' : 'horzLines']: {
-          color: color,
-          visible: show
-        }
-      }
-    })
-  }
-
-  updateWatermark() {
-    const chartOptions = this.$store.state[this.paneId] as ChartPaneState
-
-    this._chartController.chartInstance.applyOptions({
-      watermark: {
-        color: chartOptions.watermarkColor,
-        visible: chartOptions.showWatermark
-      }
-    })
-  }
-
-  updateChartAxis() {
-    if (!this.$refs.chartContainer) {
-      return
-    }
-
-    this.axis = [
-      this.$refs.chartContainer.querySelector(
-        'td:last-child canvas:nth-child(2)'
-      ).clientWidth,
-      this.$refs.chartContainer.querySelector('tr:last-child').clientHeight
-    ]
-  }
-
-  takeScreenshot() {
-    const chartCanvas = this._chartController.chartInstance.takeScreenshot()
-    const canvas = document.createElement('canvas')
-    const ctx = canvas.getContext('2d')
-
-    const zoom = this.$store.state.panes.panes[this.paneId].zoom || 1
-
-    const pxRatio = window.devicePixelRatio || 1
-    const textPadding = 16 * zoom * pxRatio
-    const textFontsize = 12 * zoom * pxRatio
-    canvas.width = chartCanvas.width
-    ctx.font = `${textFontsize}px Share Tech Mono`
-    ctx.textAlign = 'left'
-    ctx.textBaseline = 'top'
-
-    const lines = []
-    const dateString = new Date().toUTCString()
-
-    const visibleMarkets = this.$store.state.panes.panes[
-      this.paneId
-    ].markets.filter(a => !this.$store.state[this.paneId].hiddenMarkets[a])
-      .length
-
-    lines.push(dateString + ' | ' + this.timeframeForHuman)
-    lines.push(
-      this._chartController.watermark +
-        (visibleMarkets > 1 && this.$store.state.settings.normalizeWatermarks
-          ? ' (' + visibleMarkets + ' markets)'
-          : '')
-    )
-
-    const lineHeight = Math.round(textFontsize)
-    canvas.height = chartCanvas.height
-
-    const backgroundColor = this.$store.state.settings.backgroundColor
-    const color100 = getComputedStyle(
-      document.documentElement
-    ).getPropertyValue('--theme-color-100')
-
-    ctx.fillStyle = backgroundColor
-    ctx.fillRect(0, 0, canvas.width, canvas.height)
-    ctx.fillStyle =
-      this.$store.state.settings.theme === 'light'
-        ? 'rgba(255,255,255,.2)'
-        : 'rgba(0,0,0,.2)'
-    ctx.fillRect(0, 0, canvas.width, canvas.height)
-    ctx.drawImage(chartCanvas, 0, 0)
-
-    ctx.fillStyle = color100
-    ctx.font = `${textFontsize}px Share Tech Mono`
-    ctx.textAlign = 'left'
-    ctx.textBaseline = 'top'
-
-    let offsetY = 0
-
-    for (let i = 0; i < lines.length; i++) {
-      ctx.fillText(lines[i], textPadding, textPadding + offsetY)
-
-      offsetY += lineHeight * (i + 1)
-    }
-
-    const luminance = getColorLuminance(splitColorCode(backgroundColor))
-    const textColor = luminance < 0 ? '#ffffff' : '#000000'
-
-    if (this.showIndicatorsOverlay) {
-      offsetY += textPadding * 2
-
-      Object.values(
-        (this.$store.state[this.paneId] as ChartPaneState).indicators
-      ).forEach(indicator => {
-        const options = indicator.options as any
-
-        if (options.visible === false) {
-          return
-        }
-
-        let color = options.color || options.upColor || textColor
-
-        try {
-          color = splitColorCode(color)
-
-          if (typeof color[3] !== 'undefined') {
-            color[3] = 1
-          }
-
-          color = joinRgba(color)
-        } catch (error) {
-          // not rgb(a)
-        }
-
-        const text = indicator.displayName || indicator.name
-
-        ctx.fillStyle = backgroundColor
-        ctx.fillText(text, textPadding + 1, offsetY + 1)
-        ctx.fillText(text, textPadding - 1, offsetY - 1)
-        ctx.fillStyle = color
-        ctx.fillText(text, textPadding, offsetY)
-
-        offsetY += lineHeight * 1.2
-      })
-    }
-
-    const dataURL = canvas.toDataURL('image/png')
-    const startIndex = dataURL.indexOf('base64,') + 7
-    const b64 = dataURL.substr(startIndex)
-
-    openBase64InNewTab(b64, 'image/png')
-  }
-
-  toggleIndicatorOverlay() {
-    if (this.showIndicatorsOverlay) {
-      this.unbindLegend()
-    }
-
-    this.showIndicatorsOverlay = !this.showIndicatorsOverlay
-
-    if (this.showIndicatorsOverlay) {
-      this.$nextTick(() => {
-        this.bindLegend()
-      })
-    }
-  }
-
-  toggleLayout() {
-    this.$store.commit(this.paneId + '/TOGGLE_LAYOUTING')
-  }
-
-  setTimeToRecycle() {
-    const now = Date.now()
-
-    if (this._chartController.type === 'time') {
-      const chartWidth = this.$refs.chartContainer.querySelector('canvas').width
-      const barSpacing = this.getBarSpacing(
-        this._chartController.chartInstance.timeScale().getVisibleLogicalRange()
-      )
-      this._timeToRecycle =
-        now +
-        Math.min(
-          1000 * 60 * 60 * 24,
-          (parseInt(this.timeframe) * 1000 * (chartWidth / barSpacing)) / 2
-        )
-    }
-
-    this._timeToRecycle = now + 900000
-  }
-
-  toggleTimeframeDropdown(event) {
-    if (this.timeframeDropdownTrigger) {
-      this.timeframeDropdownTrigger = null
-    } else {
-      this.timeframeDropdownTrigger = event.currentTarget
-    }
-  }
-}
-</script>
-
-<style lang="scss" scoped>
-.pane-chart {
-  font-family: $font-condensed;
-
-  &:hover .chart-overlay {
-    display: flex;
-  }
-
-  &.-loading {
-    cursor: wait;
-  }
-}
-
-.chart__container {
-  position: relative;
-  width: 100%;
-  flex-grow: 1;
-
-  -webkit-touch-callout: none;
-  -webkit-user-select: none;
-  -khtml-user-select: none;
-  -moz-user-select: none;
-  -ms-user-select: none;
-  user-select: none;
-}
-
-.timeframe {
-  opacity: 0.5;
-
-  &:hover {
-    opacity: 1;
-  }
-
-  &__title {
-    flex-grow: 1;
-    letter-spacing: 1px;
-    text-transform: uppercase;
-    opacity: 0.5;
-    font-size: 0.875em;
-    align-self: flex-end;
-    margin-top: 1rem;
-
-    ~ * {
-      margin-top: 3rem;
-    }
-  }
-
-  &__favorite {
-    &:hover {
-      background-color: var(--theme-color-o20);
-    }
-
-    &.icon-star-filled {
-      background-color: $red;
-      color: white;
-      font-weight: 600;
-    }
-  }
-}
-
-body.-unselectable .chart-overlay {
-  display: none !important;
-}
-</style>
+<template>
+  <div class="pane-chart">
+    <pane-header
+      :paneId="paneId"
+      :settings="() => import('@/components/chart/ChartDialog.vue')"
+    >
+      <template v-slot:menu>
+        <button type="button" class="dropdown-item" @click="toggleLayout">
+          <i class="icon-resize-height"></i>
+          <span>Arrange</span>
+        </button>
+        <button type="button" class="dropdown-item" @click="resetChart">
+          <i class="icon-refresh"></i>
+          <span>Restart</span>
+        </button>
+        <button type="button" class="dropdown-item" @click="takeScreenshot">
+          <i class="icon-add-photo"></i>
+          <span>Snapshot</span>
+        </button>
+        <div class="dropdown-divider"></div>
+      </template>
+      <button
+        v-for="(timeframeLabel, timeframe) of favoriteTimeframes"
+        :key="timeframe"
+        @click="changeTimeframe(timeframe)"
+        title="Maintain shift key to change timeframe on all panes"
+        class="toolbar__label timeframe"
+      >
+        <span>{{ timeframeLabel }}</span>
+      </button>
+      <button @click="toggleTimeframeDropdown" class="-arrow toolbar__label">
+        {{ timeframeForHuman }}
+      </button>
+
+      <dropdown v-model="timeframeDropdownTrigger">
+        <timeframe-dropdown
+          class="timeframe-dropdown"
+          :pane-id="paneId"
+          @timeframe="changeTimeframe($event)"
+        />
+      </dropdown>
+    </pane-header>
+    <div class="chart-overlay hide-scrollbar">
+      <indicators-overlay
+        v-model="showIndicatorsOverlay"
+        :pane-id="paneId"
+        @input="$event ? bindLegend() : unbindLegend()"
+      />
+      <markets-overlay :pane-id="paneId" />
+    </div>
+
+    <div class="chart__container" ref="chartContainer">
+      <chart-layout
+        v-if="layouting"
+        :pane-id="paneId"
+        :layouting="layouting"
+        :axis="axis"
+      ></chart-layout>
+    </div>
+  </div>
+</template>
+
+<script lang="ts">
+import { Component, Mixins } from 'vue-property-decorator'
+
+import ChartController, { TimeRange } from './chart'
+
+import {
+  formatBytes,
+  openBase64InNewTab,
+  getTimeframeForHuman,
+  floorTimestampToTimeframe
+} from '@/utils/helpers'
+import { formatPrice, formatAmount } from '@/services/productsService'
+import { defaultChartOptions, getChartCustomColorsOptions } from './options'
+import { ChartPaneState } from '@/store/panesSettings/chart'
+import { getColorLuminance, joinRgba, splitColorCode } from '@/utils/colors'
+import { Chunk } from './cache'
+import { isTouchSupported, getEventOffset } from '@/utils/touchevent'
+import { MarketAlert, Trade } from '@/types/types'
+
+import aggregatorService from '@/services/aggregatorService'
+import historicalService, {
+  HistoricalResponse
+} from '@/services/historicalService'
+import dialogService from '@/services/dialogService'
+import workspacesService from '@/services/workspacesService'
+import alertService from '@/services/alertService'
+
+import PaneMixin from '@/mixins/paneMixin'
+import PaneHeader from '@/components/panes/PaneHeader.vue'
+import ChartLayout from '@/components/chart/Layout.vue'
+import TimeframeDropdown from '@/components/chart/TimeframeDropdown.vue'
+import IndicatorsOverlay from '@/components/chart/IndicatorsOverlay.vue'
+import MarketsOverlay from '@/components/chart/MarketsOverlay.vue'
+
+@Component({
+  name: 'Chart',
+  components: {
+    ChartLayout,
+    PaneHeader,
+    TimeframeDropdown,
+    IndicatorsOverlay,
+    MarketsOverlay
+  }
+})
+export default class extends Mixins(PaneMixin) {
+  axis = [null, null]
+
+  showIndicatorsOverlay = false
+  timeframeDropdownTrigger = null
+
+  private _timeToRecycle: number
+  private _recycleTimeout: number
+  private _onPanTimeout: number
+  private _chartController: ChartController
+  private _legendElements: { [id: string]: HTMLElement }
+  private _lastCrosshairCoordinates: number
+  private _reachedEnd: boolean
+  private _loading: boolean
+  private _levelDragMoveHandler: any
+  private _levelDragEndHandler: any
+
+  get layouting() {
+    this.updateChartAxis()
+    return (this.$store.state[this.paneId] as ChartPaneState).layouting
+  }
+
+  get showLegend() {
+    return (this.$store.state[this.paneId] as ChartPaneState).showLegend
+  }
+
+  get favoriteTimeframes() {
+    return this.$store.state.settings.favoriteTimeframes
+  }
+
+  get timeframe() {
+    return this.$store.state[this.paneId].timeframe
+  }
+
+  get timeframeForHuman() {
+    if (!this.timeframe) {
+      return 'ERR'
+    }
+
+    return getTimeframeForHuman(this.timeframe)
+  }
+
+  get alerts() {
+    return this.$store.state[this.paneId].alerts
+  }
+
+  $refs!: {
+    chartContainer: HTMLElement
+  }
+
+  created() {
+    this._chartController = new ChartController(this.paneId)
+
+    this._legendElements = {}
+
+    this._onStoreMutation = this.$store.subscribe(mutation => {
+      switch (mutation.type) {
+        case 'settings/SET_TEXT_COLOR':
+          this._chartController.chartInstance.applyOptions(
+            getChartCustomColorsOptions(mutation.payload)
+          )
+          break
+        case 'settings/SET_CHART_THEME':
+          this._chartController.chartInstance.applyOptions(
+            getChartCustomColorsOptions()
+          )
+          break
+        case 'settings/TOGGLE_NORMAMIZE_WATERMARKS':
+          this._chartController.refreshMarkets()
+          break
+        case 'settings/SET_TIMEZONE_OFFSET':
+          this._chartController.setTimezoneOffset(
+            this.$store.state.settings.timezoneOffset
+          )
+          this._chartController.clearChart()
+          this._chartController.renderAll()
+          break
+        case 'panes/SET_PANE_MARKETS':
+          if (mutation.payload.id === this.paneId) {
+            ;(this.$store.state[
+              this.paneId
+            ] as ChartPaneState).hiddenMarkets = {}
+            this._chartController.refreshMarkets()
+
+            this.clear()
+            this.fetch()
+          }
+          break
+        case 'panes/SET_PANE_ZOOM':
+          if (mutation.payload.id === this.paneId) {
+            this._chartController.updateFontSize()
+          }
+
+          this.updateChartAxis()
+          break
+        case this.paneId + '/SET_TIMEFRAME':
+          this.setTimeframe(mutation.payload)
+          break
+        case 'settings/TOGGLE_ALERTS':
+        case 'app/EXCHANGE_UPDATED':
+        case this.paneId + '/TOGGLE_MARKET':
+          this._chartController.refreshMarkets()
+          this._chartController.renderAll()
+          break
+        case this.paneId + '/SET_REFRESH_RATE':
+          this._chartController.clearQueue()
+          this._chartController.setupQueue()
+          break
+        case this.paneId + '/TOGGLE_LEGEND':
+          if (this.showLegend) {
+            this.bindLegend()
+          } else {
+            this.unbindLegend()
+          }
+          break
+        case this.paneId + '/SET_GRIDLINES':
+          this.updateGridlines(mutation.payload.type)
+          break
+        case this.paneId + '/SET_WATERMARK':
+        case this.paneId + '/TOGGLE_NORMAMIZE_WATERMARKS':
+          this._chartController.updateWatermark()
+          break
+        case this.paneId + '/SET_INDICATOR_OPTION':
+          this._chartController.setIndicatorOption(
+            mutation.payload.id,
+            mutation.payload.key,
+            mutation.payload.value,
+            mutation.payload.silent
+          )
+          break
+        case this.paneId + '/SET_PRICE_SCALE':
+          if (mutation.payload.priceScale) {
+            this._chartController.refreshPriceScale(mutation.payload.id)
+          }
+          break
+        case this.paneId + '/SET_INDICATOR_SCRIPT':
+          this._chartController.rebuildIndicator(mutation.payload.id)
+          break
+        case this.paneId + '/ADD_INDICATOR':
+          if (this._chartController.addIndicator(mutation.payload.id)) {
+            this._chartController.redrawIndicator(mutation.payload.id)
+            this.bindLegend(mutation.payload.id)
+          }
+
+          break
+        case this.paneId + '/REMOVE_INDICATOR':
+          this.unbindLegend(mutation.payload)
+          this._chartController.removeIndicator(mutation.payload)
+          break
+        case this.paneId + '/TOGGLE_FILL_GAPS_WITH_EMPTY':
+          this._chartController.toggleFillGapsWithEmpty()
+          break
+        case this.paneId + '/TOGGLE_FORCE_NORMALIZE_PRICE':
+          this._chartController.propagateInitialPrices = (this.$store.state[
+            this.paneId
+          ] as ChartPaneState).forceNormalizePrice
+          this.clear()
+          this.fetch()
+          break
+        case 'settings/TOGGLE_AUTO_HIDE_HEADERS':
+          this.refreshChartDimensions()
+          break
+      }
+    })
+  }
+
+  mounted() {
+    this.showIndicatorsOverlay = this.$parent.$el.clientHeight > 420
+
+    this.createChart()
+  }
+
+  async createChart() {
+    await this.$nextTick()
+
+    this._chartController.createChart(this.$refs.chartContainer)
+
+    await this.$nextTick()
+
+    this.bindChartEvents()
+    this.setupRecycle()
+
+    this.fetch()
+
+    this._chartController.setupQueue()
+  }
+
+  destroyChart() {
+    this.unbindChartEvents()
+
+    this._chartController.destroy()
+
+    clearTimeout(this._recycleTimeout)
+  }
+
+  beforeDestroy() {
+    this.destroyChart()
+  }
+
+  /**
+   * fetch whatever is missing based on visiblerange
+   * @param {TimeRange} range range to fetch
+   */
+  fetch(range?: TimeRange) {
+    if (!range) {
+      this._reachedEnd = false
+    }
+    const alreadyHasData =
+      this._chartController.chartCache.cacheRange &&
+      this._chartController.chartCache.cacheRange.from
+
+    const historicalMarkets = historicalService.filterOutUnavailableMarkets(
+      this.$store.state.panes.panes[this.paneId].markets
+    )
+
+    if (!historicalMarkets.length) {
+      return
+    }
+
+    const timeframe = +(this.$store.state[this.paneId] as ChartPaneState)
+      .timeframe
+
+    if (!timeframe) {
+      this._reachedEnd = true
+      return
+    }
+
+    if (
+      this.$store.state.app.apiSupportedTimeframes.indexOf(
+        this.timeframe.toString()
+      ) === -1
+    ) {
+      return
+    }
+
+    const visibleRange = this._chartController.getVisibleRange() as TimeRange
+
+    let rangeToFetch
+
+    if (!range) {
+      let rightTime
+
+      if (alreadyHasData) {
+        rightTime = this._chartController.chartCache.cacheRange.from
+      } else if (visibleRange && visibleRange.from) {
+        rightTime =
+          visibleRange.from + this.$store.state.settings.timezoneOffset / 1000
+      } else {
+        rightTime = Date.now() / 1000
+      }
+
+      rangeToFetch = {
+        from: rightTime - timeframe * 20,
+        to: rightTime
+      }
+    } else {
+      rangeToFetch = range
+    }
+
+    rangeToFetch.from = floorTimestampToTimeframe(
+      Math.round(rangeToFetch.from),
+      timeframe
+    )
+    rangeToFetch.to =
+      floorTimestampToTimeframe(Math.round(rangeToFetch.to), timeframe) +
+      timeframe
+
+    if (this._chartController.chartCache.cacheRange.from) {
+      rangeToFetch.to = Math.min(
+        floorTimestampToTimeframe(
+          this._chartController.chartCache.cacheRange.from,
+          timeframe
+        ),
+        rangeToFetch.to
+      )
+    }
+
+    const barsCount = Math.floor(
+      (rangeToFetch.to - rangeToFetch.from) / timeframe
+    )
+    const bytesPerBar = 112
+    const estimatedSize = formatBytes(
+      barsCount * historicalMarkets.length * bytesPerBar
+    )
+
+    this.$store.dispatch('app/showNotice', {
+      id: 'fetching-' + this.paneId,
+      timeout: 15000,
+      title: `Fetching ${barsCount *
+        historicalMarkets.length} bars (~${estimatedSize})`,
+      type: 'info'
+    })
+
+    this._loading = true
+
+    return historicalService
+      .fetch(
+        rangeToFetch.from * 1000,
+        rangeToFetch.to * 1000,
+        timeframe,
+        historicalMarkets
+      )
+      .then(results => this.onHistorical(results))
+      .catch(err => {
+        console.error(err)
+
+        this._reachedEnd = true
+      })
+      .then(() => {
+        this.$store.dispatch('app/hideNotice', 'fetching-' + this.paneId)
+
+        setTimeout(() => {
+          this._loading = false
+
+          this.fetchMore(
+            this._chartController.chartInstance
+              .timeScale()
+              .getVisibleLogicalRange()
+          )
+        }, 200)
+      })
+  }
+
+  /**
+   * TV chart mousemove event
+   * @param{TV.MouseEventParams} param tv mousemove param
+   */
+  onCrosshair(param) {
+    let x
+
+    if (
+      param &&
+      param.time &&
+      param.point.x > 0 &&
+      param.point.x < this.$refs.chartContainer.clientWidth
+    ) {
+      x = param.point.x
+    }
+
+    if (this._lastCrosshairCoordinates === x) {
+      return
+    }
+
+    this._lastCrosshairCoordinates = x
+
+    for (let i = 0; i < this._chartController.loadedIndicators.length; i++) {
+      const indicator = this._chartController.loadedIndicators[i]
+
+      if (!indicator.apis.length) {
+        continue
+      }
+
+      const id = this.paneId + indicator.id
+
+      if (!this._legendElements[id]) {
+        continue
+      }
+
+      if (!x) {
+        continue
+      }
+
+      let text = ''
+
+      for (let j = 0; j < indicator.apis.length; j++) {
+        if (j > 10) {
+          break
+        }
+
+        const api = indicator.apis[j]
+
+        const data = param.seriesPrices.get(api)
+
+        if (text.length) {
+          text += '\u00a0|\u00a0'
+        }
+
+        if (!data) {
+          text += 'na'
+          continue
+        }
+
+        const formatFunction =
+          indicator.options.priceFormat &&
+          indicator.options.priceFormat.type === 'volume'
+            ? formatAmount
+            : formatPrice
+
+        if (typeof data === 'number') {
+          text += formatFunction(data, api.precision)
+        } else if (data.close) {
+          text += `O: ${formatFunction(
+            data.open,
+            api.precision
+          )} H: ${formatFunction(data.high, api.precision)} L: ${formatFunction(
+            data.low,
+            api.precision
+          )} C: ${formatFunction(data.close, api.precision)}`
+        }
+      }
+
+      this._legendElements[id].textContent = text
+    }
+  }
+
+  /**
+   * Handle the historical service response
+   * Split bars into chunks and add to chartCache
+   * Render chart once everything is done
+   */
+  onHistorical(results: HistoricalResponse) {
+    const chunk: Chunk = {
+      from: results.from,
+      to: results.to,
+      bars: results.data
+    }
+
+    this._chartController.chartCache.saveChunk(chunk)
+
+    if (
+      !(this.$store.state[this.paneId] as ChartPaneState).forceNormalizePrice
+    ) {
+      this._chartController.propagateInitialPrices = false
+    }
+
+    this._chartController.renderAll(true)
+  }
+
+  onTrades(trades: Trade[]) {
+    this._chartController.queueTrades(trades)
+  }
+
+  onAlert({ price, market }: { price: number; market: string }) {
+    this._chartController.triggerAlert(market, price)
+  }
+
+  refreshChartDimensions() {
+    if (!this._chartController || !this._chartController.chartInstance) {
+      return
+    }
+
+    this.$nextTick(() => {
+      let headerHeight = 0
+
+      if (!this.$store.state.settings.autoHideHeaders) {
+        headerHeight =
+          (this.$store.state.panes.panes[this.paneId].zoom || 1) * 2 * 16
+      }
+
+      this._chartController.chartInstance.resize(
+        this.$el.clientWidth,
+        this.$el.clientHeight - headerHeight
+      )
+    })
+  }
+
+  onPan(visibleLogicalRange) {
+    if (
+      !visibleLogicalRange ||
+      this._chartController.panPrevented ||
+      this._loading ||
+      /t$/.test(this.timeframe)
+    ) {
+      return
+    }
+
+    if (this._onPanTimeout) {
+      clearTimeout(this._onPanTimeout)
+      this._onPanTimeout = null
+    }
+
+    this._onPanTimeout = setTimeout(() => {
+      this._onPanTimeout = null
+
+      if (this._chartController.chartCache.cacheRange.from === null) {
+        return
+      }
+
+      // get latest visible logical range
+      visibleLogicalRange = this._chartController.chartInstance
+        .timeScale()
+        .getVisibleLogicalRange()
+
+      this.savePosition(visibleLogicalRange)
+
+      this.fetchMore(visibleLogicalRange)
+    }, 500)
+  }
+
+  bindChartEvents() {
+    aggregatorService.on('trades', this.onTrades)
+    aggregatorService.on('alert', this.onAlert)
+
+    if (this.showLegend && this.showIndicatorsOverlay) {
+      this.bindLegend()
+    }
+
+    this._chartController.chartInstance
+      .timeScale()
+      .subscribeVisibleLogicalRangeChange(this.onPan)
+
+    if (process.env.VUE_APP_PUBLIC_VAPID_KEY) {
+      const canvas = this._chartController.chartElement.querySelector(
+        'canvas:nth-child(2)'
+      )
+      canvas.addEventListener(
+        isTouchSupported() ? 'touchstart' : 'mousedown',
+        this.onLevelDragStart
+      )
+    }
+  }
+
+  unbindChartEvents() {
+    aggregatorService.off('trades', this.onTrades)
+    aggregatorService.off('alert', this.onAlert)
+
+    this.unbindLegend()
+
+    this._chartController.chartInstance
+      .timeScale()
+      .unsubscribeVisibleLogicalRangeChange(this.onPan)
+
+    if (process.env.VUE_APP_PUBLIC_VAPID_KEY) {
+      const canvas = this._chartController.chartElement.querySelector(
+        'canvas:nth-child(2)'
+      )
+      canvas.removeEventListener(
+        isTouchSupported() ? 'touchstart' : 'mousedown',
+        this.onLevelDragStart
+      )
+    }
+  }
+
+  onLevelDragStart(event) {
+    if (
+      this._levelDragEndHandler ||
+      !this.$store.state.settings.alerts ||
+      event.button ||
+      dialogService.hasDialogOpened
+    ) {
+      return
+    }
+
+    const dataAtPoint = this._chartController.getPricelineAtPoint(event)
+
+    if (!dataAtPoint || !dataAtPoint.api) {
+      return
+    }
+
+    const canvas = this._chartController.chartElement.querySelector(
+      'canvas:nth-child(2)'
+    )
+
+    if ((dataAtPoint as any).priceline) {
+      this._chartController.disableCrosshair()
+    }
+
+    this._levelDragMoveHandler = this.onLevelDragMove.bind(
+      this,
+      dataAtPoint,
+      Date.now()
+    )
+    canvas.addEventListener(
+      /touch/.test(event.type) ? 'touchmove' : 'mousemove',
+      this._levelDragMoveHandler
+    )
+
+    this._levelDragEndHandler = this.onLevelDragEnd.bind(
+      this,
+      dataAtPoint,
+      Date.now()
+    )
+    canvas.addEventListener(
+      /touch/.test(event.type) ? 'touchend' : 'mouseup',
+      this._levelDragEndHandler
+    )
+  }
+
+  onLevelDragMove(
+    { api, priceline, originalOffset, offset },
+    startedAt,
+    event
+  ) {
+    const { x, y } = getEventOffset(event)
+
+    const canMove =
+      Math.abs(originalOffset.y - y) > 5 || Date.now() - startedAt > 100
+
+    offset.x = x
+    offset.y = y
+
+    if (priceline) {
+      event.stopPropagation()
+
+      if (!canMove) {
+        return
+      }
+
+      const price = +formatPrice(
+        api.coordinateToPrice(y) as number,
+        api.options().priceFormat.precision
+      )
+
+      priceline.applyOptions({
+        price
+      })
+    }
+  }
+
+  async onLevelDragEnd(
+    { api, priceline, price, market, canCreate, originalOffset, offset },
+    startedAt,
+    event
+  ) {
+    const canvas = this._chartController.chartElement.querySelector(
+      'canvas:nth-child(2)'
+    )
+
+    const canMove =
+      Math.abs(originalOffset.y - offset.y) > 5 || Date.now() - startedAt > 200
+    canCreate = !priceline && canCreate && !canMove
+
+    if (priceline || canCreate) {
+      this._chartController.chartInstance.clearCrosshairPosition()
+    }
+
+    // unbind up
+    canvas.removeEventListener(
+      /touch/.test(event.type) ? 'touchend' : 'mouseup',
+      this._levelDragEndHandler
+    )
+    this._levelDragEndHandler = null
+
+    if (this._levelDragMoveHandler) {
+      // unbind move
+      canvas.removeEventListener(
+        /touch/.test(event.type) ? 'touchmove' : 'mousemove',
+        this._levelDragMoveHandler
+      )
+      this._levelDragMoveHandler = null
+    }
+
+    if (this._onPanTimeout) {
+      return
+    }
+
+    if (priceline) {
+      this._chartController.enableCrosshair()
+      const alert = this._chartController.alerts[market].find(
+        a => a.price === price
+      )
+      const newPrice = priceline.options().price
+
+      if (price !== newPrice && canMove) {
+        const active = await alertService.moveAlert(market, price, newPrice)
+
+        alert.triggered = false
+        alert.price = newPrice
+        alert.active = active
+
+        await workspacesService.saveAlerts({
+          market,
+          alerts: this._chartController.alerts[market].filter(
+            a => a.market === alert.market
+          )
+        })
+
+        priceline.applyOptions({
+          title: ''
+        })
+      } else {
+        api.removePriceLine(priceline)
+
+        // unregister alert from server
+        try {
+          await alertService.unsubscribe(market, price)
+        } catch (err) {
+          if (alert && alert.active) {
+            this.$store.dispatch('app/showNotice', {
+              id: 'alert-registration-failure',
+              title: `${err.message}\nYou need to make sure your browser is set to allow push notifications.`,
+              type: 'error'
+            })
+          }
+        }
+
+        // save remaining active alerts for this market
+        const index = this._chartController.alerts[market].indexOf(alert)
+
+        if (index !== -1) {
+          this._chartController.alerts[market].splice(index, 1)
+        }
+
+        await workspacesService.saveAlerts({
+          market,
+          alerts: this._chartController.alerts[market].filter(
+            a => a.price !== price
+          )
+        })
+      }
+    } else if (canCreate) {
+      // draw line first with 50% opacity
+      const color = splitColorCode(this.$store.state.settings.alertsColor)
+      const alpha = color[3] || 1
+      color[3] = alpha * 0.5
+
+      let timestamp
+
+      if (!(event.ctrlKey || event.metaKey)) {
+        timestamp = this._chartController.chartInstance
+          .timeScale()
+          .coordinateToTime(offset.x)
+      }
+
+      const priceline = this._chartController.renderAlert(
+        {
+          price,
+          market,
+          timestamp
+        },
+        api,
+        joinRgba(color)
+      )
+
+      const alert: MarketAlert = {
+        price,
+        market,
+        timestamp,
+        active: false
+      }
+
+      this._chartController.alerts[market].push(alert)
+
+      let finalColor
+
+      // try subscribe to alert
+      await alertService
+        .subscribe(market, price)
+        .then(active => {
+          // make sure alert still exists before switching alpha / saving
+          if (this._chartController.alerts[market].indexOf(alert) !== -1) {
+            alert.active = active
+            const finalAlpha = active ? alpha : alpha * 0.75
+
+            // set line color to original alpha
+            color[3] = finalAlpha
+
+            finalColor = joinRgba(color)
+          }
+        })
+        .catch(err => {
+          this.$store.dispatch('app/showNotice', {
+            id: 'alert-registration-failure',
+            title: `${err.message}\nYou need to make sure your browser is set to allow push notifications.`,
+            type: 'error'
+          })
+
+          finalColor = this.$store.state.settings.alertsColor
+        })
+        .finally(() => {
+          workspacesService.saveAlerts({
+            market,
+            alerts: this._chartController.alerts[market]
+          })
+
+          priceline.applyOptions({
+            color: finalColor
+          })
+        })
+    }
+  }
+
+  getBarSpacing(visibleLogicalRange) {
+    if (!visibleLogicalRange) {
+      return defaultChartOptions.timeScale.barSpacing
+    }
+
+    const canvasWidth = this.$refs.chartContainer.querySelector('canvas').width
+    return (
+      canvasWidth /
+      (visibleLogicalRange.to - visibleLogicalRange.from) /
+      window.devicePixelRatio
+    )
+  }
+
+  savePosition(visibleLogicalRange) {
+    this.$store.commit(
+      this.paneId + '/SET_BAR_SPACING',
+      this.getBarSpacing(visibleLogicalRange)
+    )
+  }
+
+  setupRecycle() {
+    this._recycleTimeout = setTimeout(this.trimChart.bind(this), 1000 * 60 * 3)
+    this.setTimeToRecycle()
+  }
+
+  trimChart() {
+    if (Date.now() > this._timeToRecycle) {
+      const visibleRange = this._chartController.getVisibleRange() as TimeRange
+
+      let end
+
+      if (visibleRange) {
+        end = visibleRange.from - (visibleRange.to - visibleRange.from) * 2
+      }
+
+      if (this._chartController.chartCache.trim(end)) {
+        this.renderChart()
+      }
+
+      this.setTimeToRecycle()
+    }
+
+    const fastRefreshRate =
+      (this.$store.state[this.paneId] as ChartPaneState).refreshRate < 1000
+
+    if (fastRefreshRate) {
+      this.fixFastRefreshRate()
+    }
+
+    this._recycleTimeout = setTimeout(
+      this.trimChart,
+      1000 * 60 * (fastRefreshRate ? 3 : 15)
+    )
+  }
+
+  fixFastRefreshRate() {
+    const fontSize = this._chartController.chartInstance.options().layout
+      .fontSize
+
+    this._chartController.preventPan()
+    this._chartController.chartInstance.applyOptions({
+      layout: { fontSize: fontSize + 1 }
+    })
+
+    setTimeout(() => {
+      this._chartController.chartInstance.applyOptions({
+        layout: { fontSize: fontSize }
+      })
+    }, 50)
+  }
+
+  renderChart() {
+    this._chartController.renderAll()
+  }
+
+  resetChart() {
+    this.destroyChart()
+    this.$nextTick(() => {
+      this.createChart()
+    })
+  }
+
+  async fetchMore(visibleLogicalRange) {
+    if (
+      this._loading ||
+      this._reachedEnd ||
+      !visibleLogicalRange ||
+      visibleLogicalRange.from > 0
+    ) {
+      return
+    }
+
+    let indicatorLength = 0
+
+    if (this._chartController.activeRenderer) {
+      for (const indicatorId in this._chartController.activeRenderer
+        .indicators) {
+        if (
+          !this._chartController.activeRenderer.indicators[indicatorId]
+            .minLength
+        ) {
+          continue
+        }
+        indicatorLength = Math.max(
+          indicatorLength,
+          this._chartController.activeRenderer.indicators[indicatorId].minLength
+        )
+      }
+    }
+
+    const barsToLoad = Math.round(
+      Math.min(Math.abs(visibleLogicalRange.from) + indicatorLength, 500)
+    )
+
+    if (!barsToLoad) {
+      return
+    }
+
+    const rangeToFetch = {
+      from:
+        this._chartController.chartCache.cacheRange.from -
+        barsToLoad * this.$store.state[this.paneId].timeframe,
+      to: this._chartController.chartCache.cacheRange.from - 1
+    }
+
+    await this.fetch(rangeToFetch)
+  }
+
+  onResize() {
+    this.refreshChartDimensions()
+  }
+
+  clear() {
+    this._chartController.clear()
+
+    this._reachedEnd = false
+  }
+
+  changeTimeframe(newTimeframe) {
+    if ((window.event as any).shiftKey) {
+      for (const id in this.$store.state.panes.panes) {
+        const type = this.$store.state.panes.panes[id].type
+        if (
+          type === 'chart' &&
+          this.$store.state[id].timeframe !== newTimeframe
+        ) {
+          this.$store.commit(id + '/SET_TIMEFRAME', newTimeframe)
+        }
+      }
+    } else {
+      this.$store.commit(this.paneId + '/SET_TIMEFRAME', newTimeframe)
+    }
+  }
+
+  setTimeframe(newTimeframe) {
+    const timeframe = parseInt(newTimeframe)
+    const type = newTimeframe[newTimeframe.length - 1] === 't' ? 'tick' : 'time'
+
+    if (
+      type === this._chartController.type &&
+      type === 'time' &&
+      this._chartController.timeframe < timeframe &&
+      this.$store.state.app.apiSupportedTimeframes.indexOf(newTimeframe) ===
+        -1 &&
+      Number.isInteger(timeframe / this._chartController.timeframe)
+    ) {
+      this._chartController.resample(newTimeframe)
+      this.fetchMore(
+        this._chartController.chartInstance.timeScale().getVisibleLogicalRange()
+      )
+    } else {
+      this._chartController.clear()
+      this.fetch()
+    }
+
+    this._reachedEnd = false
+  }
+
+  async bindLegend(indicatorId?: string) {
+    if (!this.showLegend) {
+      return
+    }
+
+    if (!indicatorId) {
+      for (const id in (this.$store.state[this.paneId] as ChartPaneState)
+        .indicators) {
+        this.bindLegend(id)
+      }
+
+      this._chartController.chartInstance.subscribeCrosshairMove(
+        this.onCrosshair
+      )
+      return
+    }
+
+    await this.$nextTick()
+
+    const legendId = this.paneId + indicatorId
+
+    if (this._legendElements[legendId]) {
+      return
+    }
+
+    const el = document.getElementById(legendId)
+
+    if (el) {
+      this._legendElements[legendId] = el
+    }
+  }
+
+  unbindLegend(indicatorId?: string) {
+    if (!indicatorId) {
+      for (const id in (this.$store.state[this.paneId] as ChartPaneState)
+        .indicators) {
+        this.unbindLegend(id)
+      }
+
+      this._chartController.chartInstance.unsubscribeCrosshairMove(
+        this.onCrosshair
+      )
+      return
+    }
+
+    const legendId = this.paneId + indicatorId
+
+    for (const bindedLegendId in this._legendElements) {
+      if (legendId === bindedLegendId) {
+        this._legendElements[bindedLegendId].innerText = ''
+        delete this._legendElements[bindedLegendId]
+        return
+      }
+    }
+  }
+
+  updateGridlines(type: 'vertical' | 'horizontal') {
+    const chartOptions = this.$store.state[this.paneId] as ChartPaneState
+    let show: boolean
+    let color: string
+
+    if (type === 'vertical') {
+      show = chartOptions.showVerticalGridlines
+      color = chartOptions.verticalGridlinesColor
+    } else {
+      show = chartOptions.showHorizontalGridlines
+      color = chartOptions.horizontalGridlinesColor
+    }
+
+    this._chartController.chartInstance.applyOptions({
+      grid: {
+        [type === 'vertical' ? 'vertLines' : 'horzLines']: {
+          color: color,
+          visible: show
+        }
+      }
+    })
+  }
+
+  updateWatermark() {
+    const chartOptions = this.$store.state[this.paneId] as ChartPaneState
+
+    this._chartController.chartInstance.applyOptions({
+      watermark: {
+        color: chartOptions.watermarkColor,
+        visible: chartOptions.showWatermark
+      }
+    })
+  }
+
+  updateChartAxis() {
+    if (!this.$refs.chartContainer) {
+      return
+    }
+
+    this.axis = [
+      this.$refs.chartContainer.querySelector(
+        'td:last-child canvas:nth-child(2)'
+      ).clientWidth,
+      this.$refs.chartContainer.querySelector('tr:last-child').clientHeight
+    ]
+  }
+
+  takeScreenshot() {
+    const chartCanvas = this._chartController.chartInstance.takeScreenshot()
+    const canvas = document.createElement('canvas')
+    const ctx = canvas.getContext('2d')
+
+    const zoom = this.$store.state.panes.panes[this.paneId].zoom || 1
+
+    const pxRatio = window.devicePixelRatio || 1
+    const textPadding = 16 * zoom * pxRatio
+    const textFontsize = 12 * zoom * pxRatio
+    canvas.width = chartCanvas.width
+    ctx.font = `${textFontsize}px Share Tech Mono`
+    ctx.textAlign = 'left'
+    ctx.textBaseline = 'top'
+
+    const lines = []
+    const dateString = new Date().toUTCString()
+
+    const visibleMarkets = this.$store.state.panes.panes[
+      this.paneId
+    ].markets.filter(a => !this.$store.state[this.paneId].hiddenMarkets[a])
+      .length
+
+    lines.push(dateString + ' | ' + this.timeframeForHuman)
+    lines.push(
+      this._chartController.watermark +
+        (visibleMarkets > 1 && this.$store.state.settings.normalizeWatermarks
+          ? ' (' + visibleMarkets + ' markets)'
+          : '')
+    )
+
+    const lineHeight = Math.round(textFontsize)
+    canvas.height = chartCanvas.height
+
+    const backgroundColor = this.$store.state.settings.backgroundColor
+    const color100 = getComputedStyle(
+      document.documentElement
+    ).getPropertyValue('--theme-color-100')
+
+    ctx.fillStyle = backgroundColor
+    ctx.fillRect(0, 0, canvas.width, canvas.height)
+    ctx.fillStyle =
+      this.$store.state.settings.theme === 'light'
+        ? 'rgba(255,255,255,.2)'
+        : 'rgba(0,0,0,.2)'
+    ctx.fillRect(0, 0, canvas.width, canvas.height)
+    ctx.drawImage(chartCanvas, 0, 0)
+
+    ctx.fillStyle = color100
+    ctx.font = `${textFontsize}px Share Tech Mono`
+    ctx.textAlign = 'left'
+    ctx.textBaseline = 'top'
+
+    let offsetY = 0
+
+    for (let i = 0; i < lines.length; i++) {
+      ctx.fillText(lines[i], textPadding, textPadding + offsetY)
+
+      offsetY += lineHeight * (i + 1)
+    }
+
+    const luminance = getColorLuminance(splitColorCode(backgroundColor))
+    const textColor = luminance < 0 ? '#ffffff' : '#000000'
+
+    if (this.showIndicatorsOverlay) {
+      offsetY += textPadding * 2
+
+      Object.values(
+        (this.$store.state[this.paneId] as ChartPaneState).indicators
+      ).forEach(indicator => {
+        const options = indicator.options as any
+
+        if (options.visible === false) {
+          return
+        }
+
+        let color = options.color || options.upColor || textColor
+
+        try {
+          color = splitColorCode(color)
+
+          if (typeof color[3] !== 'undefined') {
+            color[3] = 1
+          }
+
+          color = joinRgba(color)
+        } catch (error) {
+          // not rgb(a)
+        }
+
+        const text = indicator.displayName || indicator.name
+
+        ctx.fillStyle = backgroundColor
+        ctx.fillText(text, textPadding + 1, offsetY + 1)
+        ctx.fillText(text, textPadding - 1, offsetY - 1)
+        ctx.fillStyle = color
+        ctx.fillText(text, textPadding, offsetY)
+
+        offsetY += lineHeight * 1.2
+      })
+    }
+
+    const dataURL = canvas.toDataURL('image/png')
+    const startIndex = dataURL.indexOf('base64,') + 7
+    const b64 = dataURL.substr(startIndex)
+
+    openBase64InNewTab(b64, 'image/png')
+  }
+
+  toggleIndicatorOverlay() {
+    if (this.showIndicatorsOverlay) {
+      this.unbindLegend()
+    }
+
+    this.showIndicatorsOverlay = !this.showIndicatorsOverlay
+
+    if (this.showIndicatorsOverlay) {
+      this.$nextTick(() => {
+        this.bindLegend()
+      })
+    }
+  }
+
+  toggleLayout() {
+    this.$store.commit(this.paneId + '/TOGGLE_LAYOUTING')
+  }
+
+  setTimeToRecycle() {
+    const now = Date.now()
+
+    if (this._chartController.type === 'time') {
+      const chartWidth = this.$refs.chartContainer.querySelector('canvas').width
+      const barSpacing = this.getBarSpacing(
+        this._chartController.chartInstance.timeScale().getVisibleLogicalRange()
+      )
+      this._timeToRecycle =
+        now +
+        Math.min(
+          1000 * 60 * 60 * 24,
+          (parseInt(this.timeframe) * 1000 * (chartWidth / barSpacing)) / 2
+        )
+    }
+
+    this._timeToRecycle = now + 900000
+  }
+
+  toggleTimeframeDropdown(event) {
+    if (this.timeframeDropdownTrigger) {
+      this.timeframeDropdownTrigger = null
+    } else {
+      this.timeframeDropdownTrigger = event.currentTarget
+    }
+  }
+}
+</script>
+
+<style lang="scss" scoped>
+.pane-chart {
+  font-family: $font-condensed;
+
+  &:hover .chart-overlay {
+    display: flex;
+  }
+
+  &.-loading {
+    cursor: wait;
+  }
+}
+
+.chart__container {
+  position: relative;
+  width: 100%;
+  flex-grow: 1;
+
+  -webkit-touch-callout: none;
+  -webkit-user-select: none;
+  -khtml-user-select: none;
+  -moz-user-select: none;
+  -ms-user-select: none;
+  user-select: none;
+}
+
+.timeframe {
+  opacity: 0.5;
+
+  &:hover {
+    opacity: 1;
+  }
+
+  &__title {
+    flex-grow: 1;
+    letter-spacing: 1px;
+    text-transform: uppercase;
+    opacity: 0.5;
+    font-size: 0.875em;
+    align-self: flex-end;
+    margin-top: 1rem;
+
+    ~ * {
+      margin-top: 3rem;
+    }
+  }
+
+  &__favorite {
+    &:hover {
+      background-color: var(--theme-color-o20);
+    }
+
+    &.icon-star-filled {
+      background-color: $red;
+      color: white;
+      font-weight: 600;
+    }
+  }
+}
+
+body.-unselectable .chart-overlay {
+  display: none !important;
+}
+</style>