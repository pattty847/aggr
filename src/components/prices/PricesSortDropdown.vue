--- conflicted
+++ resolved
@@ -1,19 +1,9 @@
 <template>
-<<<<<<< HEAD
-  <dropdown
-    :selected="sortType"
-    :options="['none', 'price', 'volume', 'delta', 'change']"
-    :selection-class="selectionClass"
-    return-value
-    @output="selectSortType($event)"
-  ></dropdown>
-=======
   <dropdown-button
     v-model="sortType"
     :options="['none', 'price', 'volume', 'delta', 'change']"
     @input="selectSortType($event)"
   ></dropdown-button>
->>>>>>> 21be29db
 </template>
 
 <script lang="ts">
