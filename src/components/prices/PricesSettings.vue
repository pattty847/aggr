--- conflicted
+++ resolved
@@ -27,25 +27,6 @@
         />
         <div></div>
         <span>Volume</span>
-<<<<<<< HEAD
-      </label>
-    </div>
-
-    <div class="form-group mb8">
-      <label class="checkbox-control">
-        <input type="checkbox" class="form-control" :checked="showVolumeDelta" @change="$store.commit(paneId + '/TOGGLE_VOLUME_DELTA')" />
-        <div></div>
-        <span>Volume Δ</span>
-      </label>
-    </div>
-
-    <div class="form-group mb8">
-      <label class="checkbox-control">
-        <input type="checkbox" class="form-control" :checked="showPrice" @change="$store.commit(paneId + '/TOGGLE_PRICE')" />
-        <div></div>
-        <span>Price</span>
-=======
->>>>>>> 21be29db
       </label>
     </div>
 
@@ -58,11 +39,7 @@
           @change="$store.commit(paneId + '/TOGGLE_VOLUME_DELTA')"
         />
         <div></div>
-<<<<<<< HEAD
-        <span>Change %</span>
-=======
         <span>Volume Δ</span>
->>>>>>> 21be29db
       </label>
     </div>
 
@@ -75,26 +52,11 @@
           @change="$store.commit(paneId + '/TOGGLE_PRICE')"
         />
         <div></div>
-<<<<<<< HEAD
-        <span>Animation</span>
-=======
         <span>Price</span>
->>>>>>> 21be29db
-      </label>
-    </div>
-
-    <div class="form-group mb8">
-<<<<<<< HEAD
-      <label>Period <span class="icon-info" title="Reset stats after certain time" v-tippy></span></label>
-      <dropdown
-        class="-left -center w-100"
-        :selected="period"
-        :options="{ 0: 'No period', 1: '1m', 15: '15m', 30: '30m', 60: '1h', 240: '4h' }"
-        selectionClass="-outline form-control -arrow w-100"
-        placeholder="Period"
-        @output="$store.commit(paneId + '/SET_PERIOD', $event)"
-      ></dropdown>
-=======
+      </label>
+    </div>
+
+    <div class="form-group mb8">
       <label class="checkbox-control">
         <input
           type="checkbox"
@@ -143,17 +105,11 @@
         placeholder="Period"
         @input="$store.commit(paneId + '/SET_PERIOD', $event)"
       ></dropdown-button>
->>>>>>> 21be29db
     </div>
 
     <div class="form-group mb8">
       <label>Sort by</label>
       <div class="column">
-<<<<<<< HEAD
-        <prices-sort-dropdown :pane-id="paneId" selection-class="-outline form-control -arrow w-100" />
-        <label class="checkbox-control -sort" v-if="sortType" :title="sortOrder === 1 ? 'ASC' : 'DESC'">
-          <input type="checkbox" class="form-control" :checked="sortOrder === 1" @change="$store.commit(paneId + '/TOGGLE_SORT_ORDER')" />
-=======
         <prices-sort-dropdown
           :pane-id="paneId"
           class="-outline form-control -arrow flex-grow-1"
@@ -169,7 +125,6 @@
             :checked="sortOrder === 1"
             @change="$store.commit(paneId + '/TOGGLE_SORT_ORDER')"
           />
->>>>>>> 21be29db
           <div v-tippy title="Switch order"></div>
         </label>
       </div>
