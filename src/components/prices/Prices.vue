--- conflicted
+++ resolved
@@ -1,9 +1,4 @@
 <template>
-<<<<<<< HEAD
-  <div class="pane-prices" @mouseenter="pauseSort = true" @mouseleave="pauseSort = false">
-    <pane-header :paneId="paneId">
-      <prices-sort-dropdown :pane-id="paneId" />
-=======
   <div
     class="pane-prices"
     @mouseenter="pauseSort = true"
@@ -14,7 +9,6 @@
       :settings="() => import('@/components/prices/PricesDialog.vue')"
     >
       <prices-sort-dropdown :pane-id="paneId" class="toolbar__label -arrow" />
->>>>>>> 21be29db
     </pane-header>
     <div class="markets-bar__wrapper hide-scrollbar">
       <component
@@ -24,15 +18,6 @@
         class="markets-bar hide-scrollbar pane"
         :class="[mode === 'horizontal' && '-horizontal']"
       >
-<<<<<<< HEAD
-        <div v-for="market in markets" :key="market.id" class="market" :class="market.status" :title="market.id">
-          <div class="market__exchange" :class="market.exchange"></div>
-          <div v-if="showPairs" class="market__pair">{{ market.local }}</div>
-          <div class="market__price" v-if="showPrice">{{ market.price }}</div>
-          <div class="market__change" v-if="showChange">{{ (market.change >= 0 ? '+' : '') + market.change.toFixed(2) }}%</div>
-          <div v-if="showVolume" class="market__volume">{{ formatAmount(market.volume, 2) }}</div>
-          <div v-if="showVolumeDelta" class="market__volume">{{ formatAmount(market.volumeDelta, 2) }}</div>
-=======
         <div
           v-for="market in markets"
           :key="market.id"
@@ -52,7 +37,6 @@
           <div v-if="showVolumeDelta" class="market__volume">
             {{ formatAmount(market.volumeDelta, 2) }}
           </div>
->>>>>>> 21be29db
         </div>
       </component>
     </div>
@@ -66,10 +50,6 @@
 import aggregatorService from '@/services/aggregatorService'
 import PaneMixin from '@/mixins/paneMixin'
 import PaneHeader from '../panes/PaneHeader.vue'
-<<<<<<< HEAD
-import { Market } from '@/types/test'
-import { formatAmount, formatMarketPrice, parseMarket, getMarketProduct } from '@/services/productsService'
-=======
 import { Market } from '@/types/types'
 import {
   formatAmount,
@@ -77,16 +57,11 @@
   parseMarket,
   getMarketProduct
 } from '@/services/productsService'
->>>>>>> 21be29db
 
 type MarketsBarMarketStatus = '-pending' | '-up' | '-down' | '-neutral'
 type MarketStats = Market & {
   local: string
-<<<<<<< HEAD
-  price: number
-=======
   price: string
->>>>>>> 21be29db
   change: number
   volume: number
   volumeDelta: number
@@ -197,14 +172,10 @@
 
   created() {
     this._initialValues = {}
-<<<<<<< HEAD
-    this._onStoreMutation = this.$store.watch(state => [state[this.paneId].sortType, state[this.paneId].sortOrder], this.cacheSortFunction)
-=======
     this._onStoreMutation = this.$store.watch(
       state => [state[this.paneId].sortType, state[this.paneId].sortOrder],
       this.cacheSortFunction
     )
->>>>>>> 21be29db
 
     this.cacheSortFunction()
 
@@ -248,12 +219,6 @@
       }
 
       market.volume = marketStats.volume - this._initialValues[market.id].volume
-<<<<<<< HEAD
-      market.volumeDelta = marketStats.volumeDelta - this._initialValues[market.id].volumeDelta
-
-      if (showChange && marketStats.price) {
-        const change = marketStats.price - marketStats.initialPrice - this._initialValues[market.id].change
-=======
       market.volumeDelta =
         marketStats.volumeDelta - this._initialValues[market.id].volumeDelta
 
@@ -262,7 +227,6 @@
           marketStats.price -
           marketStats.initialPrice -
           this._initialValues[market.id].change
->>>>>>> 21be29db
 
         market.change = (change / marketStats.price) * 100
         market.status = change > 0 ? '-up' : '-down'
@@ -323,16 +287,12 @@
   }
 
   cacheSortFunction() {
-<<<<<<< HEAD
-    const order = this.mode === 'horizontal' ? (this.sortOrder > 0 ? -1 : 1) : this.sortOrder
-=======
     const order =
       this.mode === 'horizontal'
         ? this.sortOrder > 0
           ? -1
           : 1
         : this.sortOrder
->>>>>>> 21be29db
     const by = this.sortType
 
     if (!by || by === 'none') {
@@ -390,14 +350,10 @@
       clearTimeout(this._resetTimeout)
     }
 
-<<<<<<< HEAD
-    this._resetTimeout = setTimeout(this.periodReset.bind(this), this.getTimeToNextReset())
-=======
     this._resetTimeout = setTimeout(
       this.periodReset.bind(this),
       this.getTimeToNextReset()
     )
->>>>>>> 21be29db
   }
 
   periodReset() {
@@ -407,17 +363,11 @@
           continue
         }
 
-<<<<<<< HEAD
-        this._initialValues[market.id].change = marketsStats[market.id].price - marketsStats[market.id].initialPrice
-        this._initialValues[market.id].volume = marketsStats[market.id].volume
-        this._initialValues[market.id].volumeDelta = marketsStats[market.id].volumeDelta
-=======
         this._initialValues[market.id].change =
           marketsStats[market.id].price - marketsStats[market.id].initialPrice
         this._initialValues[market.id].volume = marketsStats[market.id].volume
         this._initialValues[market.id].volumeDelta =
           marketsStats[market.id].volumeDelta
->>>>>>> 21be29db
       }
 
       this.updateMarkets(marketsStats)
@@ -430,13 +380,9 @@
 
   clearPeriodReset() {
     for (const market in this._initialValues) {
-<<<<<<< HEAD
-      this._initialValues[market].change = this._initialValues[market].volume = this._initialValues[market].volumeDelta = 0
-=======
       this._initialValues[market].change = this._initialValues[
         market
       ].volume = this._initialValues[market].volumeDelta = 0
->>>>>>> 21be29db
     }
 
     if (this._resetTimeout) {
@@ -514,11 +460,7 @@
 
     &.-up {
       background-color: transparent;
-<<<<<<< HEAD
-      color: lighten($green, 10%);
-=======
       color: var(--theme-buy-100);
->>>>>>> 21be29db
     }
 
     &.-down {
@@ -531,11 +473,7 @@
     }
 
     &.-pending {
-<<<<<<< HEAD
-      background-color: rgba(var(--theme-color-base), 0.2);
-=======
       background-color: var(--theme-color-base);
->>>>>>> 21be29db
       opacity: 0.5;
     }
 
@@ -551,10 +489,7 @@
       align-self: stretch;
       flex-shrink: 0;
       background-position: center;
-<<<<<<< HEAD
-=======
       min-width: 1em;
->>>>>>> 21be29db
     }
 
     &__pair {
