<template>
  <Dialog
    @clickOutside="hide"
    class="-sticky-footer -mobile-fs -internal-scroll -auto"
    :class="[loading && '-loading']"
  >
    <template v-slot:header>
      <div v-if="paneId">
        <div class="title">ADD/REMOVE SOURCES</div>
        <div class="subtitle" style="opacity: 1">
          to
          <span class="text-success" v-text="paneName"></span>
          pane
          <button
            type="button"
            class="btn -small ml4 -text"
            v-tippy
            title="Target all instead"
            @click="detargetPane"
          >
            <i class="icon-cross"></i>
          </button>
        </div>
      </div>
      <div v-else>
        <div class="title">REPLACE SOURCES</div>
        <div class="subtitle">across all panes</div>
      </div>
      <div class="column -center"></div>
    </template>
    <div class="search">
      <div
        class="search__side hide-scrollbar"
        :class="{ '-show': mobileShowFilters }"
      >
        <section class="section">
          <div v-if="sections.indexOf('extras') > -1" class="section__content">
            <label class="checkbox-control -small mb4">
              <input
                type="checkbox"
                class="form-control"
                :checked="searchTypes.normalize"
                @change="
                  $store.commit('settings/TOGGLE_SEARCH_TYPE', 'normalize')
                "
              />
              <div></div>
              <span>Group by pair</span>
            </label>
            <label class="checkbox-control -small mb4">
              <input
                type="checkbox"
                class="form-control"
                :checked="searchTypes.mergeUsdt"
                @change="
                  $store.commit('settings/TOGGLE_SEARCH_TYPE', 'mergeUsdt')
                "
              />
              <div></div>
              <span>Merge stablecoins</span>
            </label>
            <label class="checkbox-control -small mb4">
              <input
                type="checkbox"
                class="form-control"
                :checked="searchTypes.historical"
                @change="
                  $store.commit('settings/TOGGLE_SEARCH_TYPE', 'historical')
                "
              />
              <div></div>
              <span>With historical data</span>
            </label>
            <label class="checkbox-control -small mb4">
              <input
                type="checkbox"
                class="form-control"
                :checked="searchTypes.recent"
                @change="$store.commit('settings/TOGGLE_SEARCH_TYPE', 'recent')"
              />
              <div></div>
              <span>Show recents</span>
            </label>
          </div>
<<<<<<< HEAD
          <div class="search-filters__title text-muted mb8" @click="showExtraFilters = !showExtraFilters">
            Extra
            <i class="icon-up-thin"></i>
          </div>
        </div>

        <div class="search-filters mb16">
          <div class="search-filters__content" v-if="showQuoteFilters">
            <label class="checkbox-control -small mb4" v-for="quote of quoteCurrencies" :key="quote">
=======
          <div
            class="section__title"
            @click="$store.commit('settings/TOGGLE_SEARCH_PANEL', 'extras')"
          >
            Extras <i class="icon-up-thin"></i>
          </div>
        </section>

        <section class="section">
          <div
            class="section__content"
            v-if="sections.indexOf('exchanges') > -1"
          >
            <label
              class="section__controls checkbox-control -small mb4 flex-right"
            >
>>>>>>> 21be29db
              <input
                type="checkbox"
                class="form-control"
                :checked="allExchangesEnabled"
                @change="toggleAll"
              />
              <div></div>
            </label>
            <template v-for="id of exchanges">
              <label
                class="checkbox-control -small mb4 -custom hide-scrollbar"
                :key="id"
                v-if="!$store.state.exchanges[id].disabled"
              >
                <input
                  type="checkbox"
                  class="form-control"
                  :checked="searchExchanges[id] !== false"
                  @change="$store.commit('settings/TOGGLE_SEARCH_EXCHANGE', id)"
                />
                <div :class="'icon-' + id"></div>
                <span>
                  <span v-text="id"></span>
                  <a
                    v-if="canRefreshProducts"
                    href="javascript:void(0);"
                    class="-text"
                    @click.stop="refreshExchangeProducts(id)"
                    :title="`Refresh ${id}'s products`"
                    v-tippy="{ boundary: 'window', placement: 'left' }"
                  >
                    <i class="icon-refresh ml8 mr8"></i>
                  </a>
                </span>
              </label>
            </template>
          </div>
<<<<<<< HEAD
          <div class="search-filters__title text-muted mb8" @click="showQuoteFilters = !showQuoteFilters">
            Quote currency
=======
          <div
            class="section__title text-muted mb8"
            @click="$store.commit('settings/TOGGLE_SEARCH_PANEL', 'exchanges')"
          >
            Exchanges
            <a
              v-if="canRefreshProducts"
              href="javascript:void(0);"
              class="refresh-all -text"
              @click.stop="refreshExchangeProducts()"
              title="Refresh all exchange's products"
              v-tippy
            >
              <i class="icon-refresh ml8 mr8"></i>
            </a>
>>>>>>> 21be29db
            <i class="icon-up-thin"></i>
          </div>
        </section>

        <section class="section mb16">
          <div class="section__content" v-if="sections.indexOf('types') > -1">
            <label class="checkbox-control -small mb4">
              <input
                type="checkbox"
                class="form-control"
                :checked="searchTypes.spots"
                @change="$store.commit('settings/TOGGLE_SEARCH_TYPE', 'spots')"
              />
              <div></div>
              <span>Spots</span>
            </label>
            <label class="checkbox-control -small mb4">
              <input
                type="checkbox"
                class="form-control"
                :checked="searchTypes.perpetuals"
                @change="
                  $store.commit('settings/TOGGLE_SEARCH_TYPE', 'perpetuals')
                "
              />
              <div></div>
              <span>Perpetuals</span>
            </label>
            <label class="checkbox-control -small mb4">
              <input
                type="checkbox"
                class="form-control"
                :checked="searchTypes.futures"
                @change="
                  $store.commit('settings/TOGGLE_SEARCH_TYPE', 'futures')
                "
              />
              <div></div>
              <span>Futures</span>
            </label>
          </div>
<<<<<<< HEAD
          <div class="search-filters__title text-muted mb8" @click="showTypeFilters = !showTypeFilters">
            Type
            <i class="icon-up-thin"></i>
          </div>
        </div>

        <div class="search-filters">
          <div class="search-filters__content" v-if="showExchanges">
            <label class="search-filters__controls checkbox-control -small mb4 flex-right">
              <input type="checkbox" class="form-control" :checked="allExchangesEnabled" @change="toggleAll" />
=======
          <div
            class="section__title text-muted mb8"
            @click="$store.commit('settings/TOGGLE_SEARCH_PANEL', 'types')"
          >
            Type
            <i class="icon-up-thin"></i>
          </div>
        </section>
        <section class="section">
          <div class="section__content" v-if="sections.indexOf('quotes') > -1">
            <label
              class="checkbox-control -small mb4"
              v-for="quote of quoteCurrencies"
              :key="quote"
            >
              <input
                type="checkbox"
                class="form-control"
                :checked="
                  searchQuotes[quote] === true ||
                    searchQuotes[quote] === undefined
                "
                @change="
                  $store.commit('settings/TOGGLE_SEARCH_QUOTE', {
                    key: quote,
                    value: $event.target.checked
                  })
                "
              />
>>>>>>> 21be29db
              <div></div>
              <span>{{ quote }}</span>
            </label>
<<<<<<< HEAD
            <template v-for="id of exchanges">
              <label class="checkbox-control -small mb4 -custom" :key="id" v-if="!$store.state.exchanges[id].disabled">
                <input
                  type="checkbox"
                  class="form-control"
                  :checked="searchExchanges[id] !== false"
                  @change="$store.commit('settings/TOGGLE_SEARCH_EXCHANGE', id)"
                />
                <div :class="'icon-' + id"></div>
                <span>
                  <span v-text="id"></span>
                  <a v-if="canRefreshProducts" href="javascript:void(0);" class="-text" @click="refreshExchangeProducts(id)" title="Refresh products">
                    <i class="icon-refresh ml8"></i>
                  </a>
                </span>
              </label>
            </template>
          </div>
          <div class="search-filters__title text-muted mb8" @click="showExchanges = !showExchanges">
            Exchanges
            <a
              v-if="canRefreshProducts"
              href="javascript:void(0);"
              class="search-filters__refresh-all -text"
              @click="refreshExchangeProducts()"
              title="Refresh products"
            >
              <i class="icon-refresh ml8"></i>
            </a>
=======
          </div>
          <div
            class="section__title text-muted mb8"
            @click="$store.commit('settings/TOGGLE_SEARCH_PANEL', 'quotes')"
          >
            Quote currency
>>>>>>> 21be29db
            <i class="icon-up-thin"></i>
          </div>
        </section>
      </div>
<<<<<<< HEAD
      <div class="search__wrapper hide-scrollbar" ref="wrapper">
        <div class="search-selection search__tags form-control" :class="groupsCount < 10 && '-sticky'">
=======
      <div class="search__wrapper hide-scrollbar">
        <div
          class="search-selection search__tags form-control"
          :class="groupsCount < 10 && '-sticky'"
          @click="$refs.input.focus()"
          ref="selection"
        >
>>>>>>> 21be29db
          <div v-if="selection.length" class="search-selection__controls">
            <button
              class="btn -text"
              @click="$store.commit('settings/TOGGLE_SEARCH_TYPE', 'normalize')"
              title="Toggle grouping"
              v-tippy="{ boundary: 'window', placement: 'bottom' }"
            >
              <i class="icon-merge"></i>
            </button>
<<<<<<< HEAD
            <button class="btn -text" @click="clearSelection" title="Clear" v-tippy>
=======
            <button
              class="btn -text"
              @click="clearSelection"
              title="Clear"
              v-tippy="{ boundary: 'window', placement: 'bottom' }"
            >
>>>>>>> 21be29db
              <i class="icon-eraser"></i>
            </button>
          </div>
          <template v-if="searchTypes.normalize">
            <button
              v-for="(markets, localPair) of groupedSelection"
              :key="localPair"
              class="btn -pill"
              :title="'Click to remove ' + markets.join(', ')"
              @click.stop.prevent="deselectWhileRetainingScroll(markets)"
            >
              <span
                v-if="markets.length > 1"
                class="badge -compact ml8"
                v-text="markets.length"
              ></span>
              <span v-text="localPair"></span>
            </button>
          </template>
          <template v-else>
            <button
              v-for="market of selection"
              :key="market"
<<<<<<< HEAD
              class="btn -accent -accent-200"
=======
              class="btn"
>>>>>>> 21be29db
              :class="{ '-green': activeMarkets.indexOf(market) !== -1 }"
              title="Click to remove"
              @click.stop.prevent="deselectWhileRetainingScroll(market)"
              v-text="market"
            ></button>
          </template>
          <input
            ref="input"
            type="text"
            placeholder="Search"
            :value="query"
<<<<<<< HEAD
            @focus="toggleHistory(true)"
            @blur="toggleHistory(false)"
=======
>>>>>>> 21be29db
            @input=";(page = 0), (query = $event.target.value)"
          />
        </div>
        <div class="search__results">
<<<<<<< HEAD
          <transition-height name="search-history" single>
            <div v-if="showHistory && previousSearchSelections.length" class="search-history">
              <div class="search__tags">
                <button
                  v-for="savedSelection of previousSearchSelections"
                  :key="savedSelection.label"
                  class="btn -accent -accent-200 -pill -small"
                  :title="savedSelection.markets.join(', ')"
                  @click="selectMarkets(savedSelection.markets, $event.shiftKey)"
                >
                  <span v-if="savedSelection.count > 1" class="badge -invert ml8" v-text="savedSelection.markets.length"></span>
                  <span>{{ savedSelection.label }}</span>
                </button>
              </div>
              <button class="btn -outline search-history__clear" v-tippy title="Clear recent searches<br><i>💡 SHIFT+CLIC to delete 1 item</i>">
                <i class="icon-trash -small" @click="$store.commit('settings/CLEAR_SEARCH_HISTORY')"></i>
              </button>
            </div>
          </transition-height>
=======
          <div
            v-if="searchTypes.recent && previousSearchSelections.length"
            class="search-recent-searches"
          >
            <carousel class="search__tags">
              <button
                v-for="savedSelection of previousSearchSelections"
                :key="savedSelection.label"
                class="btn -pill -small"
                :title="savedSelection.markets.join(', ')"
                @click="selectMarkets(savedSelection.markets, $event.shiftKey)"
              >
                <span
                  v-if="savedSelection.count > 1"
                  class="badge -invert ml8"
                  v-text="savedSelection.markets.length"
                ></span>
                <span>{{ savedSelection.label }}</span>
              </button>
            </carousel>
            <button
              class="btn -outline search-history__clear"
              v-tippy
              title="Clear recent searches<br><i>💡 SHIFT+CLIC to delete 1 item</i>"
            >
              <i
                class="icon-trash -small"
                @click="$store.commit('settings/CLEAR_SEARCH_HISTORY')"
              ></i>
            </button>
          </div>
>>>>>>> 21be29db
          <template v-if="results.length">
            <div v-if="page > 0" class="d-flex mt8">
              <button class="btn -text mlauto switch-page" @click="showLess">
                ... go page {{ page }}
              </button>
            </div>

            <table class="table mt8" v-if="searchTypes.normalize">
              <tbody>
                <tr
                  v-for="(group, index) in results"
                  :key="group.localPair"
                  @click="selectMarkets(group.markets)"
                  :class="{ active: activeIndex === index }"
                  class="-action"
                >
                  <td v-text="group.localPair"></td>
                  <td>
                    <small v-text="group.markets.join(', ')"></small>
                  </td>
                </tr>
              </tbody>
            </table>
            <table v-else class="table mt8">
              <tbody>
                <tr
                  v-for="(market, index) of results"
                  :key="market.id"
                  @click="selectMarket(market.id)"
                  :class="{ active: activeIndex === index }"
                  class="-action"
                >
                  <td
                    class="icon search__exchange text-center"
                    :class="'icon-' + market.exchange"
                  ></td>
                  <td v-text="market.exchange"></td>
                  <td v-text="market.pair"></td>
                  <td v-text="market.type"></td>
                  <td class="text-center">
                    <i
                      v-if="historicalMarkets.indexOf(market.id) !== -1"
                      class="icon-candlestick"
                      title="historical data available for this market"
                    ></i>
                  </td>
                </tr>
              </tbody>
            </table>

            <div class="mt8 d-flex">
              <button class="btn -text" @click="addAll">
                <i class="icon-plus mr8"></i> add all of the above
              </button>
              <button
                class="btn -text mlauto switch-page"
                @click="showMore"
                v-if="results.length === resultsPerPage"
              >
                go page {{ page + 2 }} ...
              </button>
            </div>
          </template>
          <p class="mb0 pb0" v-else-if="query.length">
            <span class="text-muted">No results found for "{{ query }}".</span>
            <br />

            <button
              v-if="hasFilters || !allExchangesEnabled"
              class="btn -cases -text"
              @click="clearFilters"
            >
              <i class="icon-refresh"></i> Retry without filters
            </button>
          </p>
        </div>
      </div>
    </div>

    <footer>
      <a
        href="javascript:void(0);"
        class="btn -text mrauto search__side-toggle"
        @click="mobileShowFilters = !mobileShowFilters"
        v-text="mobileShowFilters ? 'Hide filters' : 'Show filters'"
      ></a>
      <a href="javascript:void(0);" class="btn -text" @click="hide">Cancel</a>
      <button
        class="btn -large ml8 -green"
        @click="submit"
        :class="loading && '-loading'"
      >
        {{ submitLabel }}
        <div v-if="loading" class="lds-spinner -center">
          <div></div>
          <div></div>
          <div></div>
          <div></div>
          <div></div>
          <div></div>
          <div></div>
          <div></div>
          <div></div>
          <div></div>
          <div></div>
          <div></div>
        </div>
      </button>
    </footer>
  </Dialog>
</template>

<script>
import Dialog from '@/components/framework/Dialog.vue'
import DialogMixin from '@/mixins/dialogMixin'
import { copyTextToClipboard, getBucketId } from '@/utils/helpers'
import dialogService from '@/services/dialogService'
import workspacesService from '@/services/workspacesService'
<<<<<<< HEAD
import { formatStablecoin, indexedProducts, indexProducts, requestProducts } from '@/services/productsService'
import TransitionHeight from '@/components/framework/TransitionHeight.vue'
=======
import {
  stripStable,
  indexedProducts,
  indexProducts,
  getExchangeSymbols,
  ensureIndexedProducts
} from '@/services/productsService'
import Carousel from '@/components/framework/Carousel.vue'
>>>>>>> 21be29db

const RESULTS_PER_PAGE = 25

export default {
  mixins: [DialogMixin],
  components: {
    Dialog,
<<<<<<< HEAD
    TransitionHeight
=======
    Carousel
>>>>>>> 21be29db
  },
  props: {
    paneId: {
      required: false
    }
  },
  data: () => ({
    page: 0,
    query: '',
    showHistory: true,
    markets: [],
    loading: false,
    selection: [],
    originalSelection: [],
    activeIndex: null,
    mobileShowFilters: false,
    canRefreshProducts: true,
    flattenedProducts: [],
    quoteCurrencies: [
      'USD',
      'USDT',
      'UST',
      'USDC',
      'BUSD',
      'ETH',
      'BTC',
      'BNB',
      'EUR',
      'AUD',
      'GBP',
      'OTHERS'
    ]
  }),
  computed: {
    sections() {
      return this.$store.state.settings.searchSections
    },
    previousSearchSelections() {
      return this.$store.state.settings.previousSearchSelections
    },
    resultsPerPage() {
      return RESULTS_PER_PAGE
    },
    otherPanes() {
      return Object.keys(this.$store.state.panes.panes)
        .filter(a => a !== this.paneId)
        .map(a => this.$store.state.panes.panes[a])
    },
    paneName() {
      if (this.paneId) {
        return this.$store.state.panes.panes[this.paneId].name || this.paneId
      } else {
        return null
      }
    },
    activeMarkets() {
      return Object.keys(this.$store.state.panes.marketsListeners)
    },
    paneMarkets() {
      if (!this.paneId) {
        return []
      }

      return this.$store.state.panes.panes[this.paneId].markets
    },
    toConnect() {
      if (this.paneId) {
        return this.selection.filter(a => this.paneMarkets.indexOf(a) === -1)
          .length
      } else {
        return this.selection.filter(a => this.activeMarkets.indexOf(a) === -1)
          .length
      }
    },
    toDisconnect() {
      return this.originalSelection.filter(
        a => this.selection.indexOf(a) === -1
      ).length
    },
    submitLabel() {
      const toConnect = +this.toConnect
      const toDisconnect = +this.toDisconnect
      let label = ''

      if (toConnect) {
        label += `connect${this.loading ? 'ing' : ''} ${toConnect}`
      }

      if (toDisconnect) {
        label += `${toConnect ? ' and ' : ''}disconnect${
          this.loading ? 'ing' : ''
        } ${toDisconnect}`
      }

      return label ? label : 'REFRESH'
    },
    searchTypes() {
      return this.$store.state.settings.searchTypes
    },
    searchQuotes() {
      const searchQuotesPreferences = this.$store.state.settings.searchQuotes

      return this.quoteCurrencies.reduce((acc, quote) => {
        acc[quote] =
          typeof searchQuotesPreferences[quote] === 'undefined'
            ? false
            : searchQuotesPreferences[quote]

        return acc
      }, {})
    },
    allQuotes() {
      return !Object.values(this.searchQuotes).find(a => !!a)
    },
    exchanges() {
      return this.$store.getters['exchanges/getExchanges']
    },
    searchExchanges() {
      const searchExchanges = this.$store.state.settings.searchExchanges

      return Object.keys(this.$store.state.exchanges).reduce((output, id) => {
        if (this.$store.state.exchanges[id].disabled) {
          return output
        }

        output[id] =
          typeof searchExchanges[id] === 'undefined'
            ? true
            : searchExchanges[id]

        return output
      }, {})
    },
    allExchangesEnabled() {
      return (
        typeof Object.values(this.searchExchanges).find(a => a === false) ===
        'undefined'
      )
    },
    hasFilters() {
      const hasHistorical = this.searchTypes.historical
      const hasSpot = this.searchTypes.spots
      const hasPerpetuals = this.searchTypes.perpetuals
      const hasFutures = this.searchTypes.futures
      const isMergeStables = this.searchTypes.mergeUsdt
      return (
        isMergeStables ||
        hasHistorical ||
        hasSpot ||
        hasPerpetuals ||
        hasFutures
      )
    },
    historicalMarkets() {
      return this.$store.state.app.historicalMarkets
    },
    queryFilter: function() {
<<<<<<< HEAD
      const multiQuery = this.query.replace(/[ ,]/g, '|').replace(/(^|\w|\s)\*(\w|\s|$)/g, '$1.*$2')
=======
      const multiQuery = this.query
        .replace(/[ ,]/g, '|')
        .replace(/(^|\w|\s)\*(\w|\s|$)/g, '$1.*$2')
>>>>>>> 21be29db

      if (this.searchTypes.normalize) {
        return new RegExp('^' + multiQuery, 'i')
      } else {
        return new RegExp(multiQuery, 'i')
      }
    },
    filteredProducts() {
      const hasHistorical = this.searchTypes.historical
      const hasSpot = this.searchTypes.spots
      const hasPerpetuals = this.searchTypes.perpetuals
      const hasFutures = this.searchTypes.futures

      const exchanges = this.searchExchanges
      const hasTypeFilters = hasSpot || hasPerpetuals || hasFutures

      const searchQuotes = this.searchQuotes
      const allQuotes = this.allQuotes

      // eslint-disable-next-line vue/no-side-effects-in-computed-properties
      this.page = 0

      return this.flattenedProducts.filter(a => {
        if (hasHistorical && this.historicalMarkets.indexOf(a.id) === -1) {
          return false
        }

        if (
          !allQuotes &&
          ((typeof searchQuotes[a.quote] === 'boolean' &&
            searchQuotes[a.quote] === false) ||
            (typeof searchQuotes[a.quote] !== 'boolean' &&
              !searchQuotes.OTHERS))
        ) {
          return false
        }

        if (!exchanges[a.exchange]) {
          return false
        }

        if (
          hasTypeFilters &&
          ((!hasFutures && a.type === 'future') ||
            (!hasPerpetuals && a.type === 'perp') ||
            (!hasSpot && a.type === 'spot'))
        ) {
          return false
        }

        return true
      })
    },
    results: function() {
      const offset = this.page * RESULTS_PER_PAGE

      if (this.searchTypes.normalize) {
        const marketsByPair = this.filteredProducts
          .filter(
            product =>
              this.selection.indexOf(product.id) === -1 &&
              this.queryFilter.test(product.local)
          )
          .reduce((groups, product) => {
            let local = product.local

            if (this.searchTypes.mergeUsdt) {
              local = stripStable(local)
            }

            if (!groups[local]) {
              groups[local] = []
            }

            groups[local].push(product.id)

            return groups
          }, {})

        return Object.keys(marketsByPair)
          .slice(offset, offset + RESULTS_PER_PAGE)
          .map(localPair => ({
            localPair,
            markets: marketsByPair[localPair]
          }))
      } else {
        return this.filteredProducts
          .filter(
            product =>
              this.selection.indexOf(product.id) === -1 &&
              this.queryFilter.test(product.id)
          )
          .slice(offset, offset + RESULTS_PER_PAGE)
      }
    },
    groupedSelection: function() {
      return this.selection.reduce((groups, market) => {
        const [exchange] = market.split(':')

        if (!indexedProducts[exchange]) {
          return groups
        }

        const indexedProduct = indexedProducts[exchange].find(
          product => product.id === market
        )

        let localPair = indexedProduct ? indexedProduct.local : market

        if (this.searchTypes.mergeUsdt) {
          localPair = stripStable(localPair)
        }

        if (!groups[localPair]) {
          groups[localPair] = []
        }

        groups[localPair].push(market)

        return groups
      }, {})
    },
    groupsCount() {
      return Object.keys(this.groupedSelection).length
    }
  },

  watch: {
    '$store.state.app.showSearch': function(value) {
      if (!value) {
        this.close(false)
      }
    }
  },
  async created() {
    await ensureIndexedProducts()

    this.initSelection()

    this.cacheProducts()
  },
  mounted() {
    this.$nextTick(() => {
      if (!this.$refs.input) {
        return
      }

      this.$refs.input.focus()
    })

    document.addEventListener('paste', this.onPaste)
    document.addEventListener('keydown', this.onKeydown)
  },
  beforeDestroy() {
    document.removeEventListener('paste', this.onPaste)
    document.removeEventListener('keydown', this.onKeydown)

    if (this._hideHistoryTimeout) {
      clearTimeout(this._hideHistoryTimeout)
    }
  },
  methods: {
    detargetPane() {
      this.$store.commit('app/SET_FOCUSED_PANE', null)
      this.paneId = null
      this.initSelection()
    },
    initSelection() {
      if (this.paneId) {
        this.selection = this.$store.state.panes.panes[
          this.paneId
        ].markets.slice()
      } else {
        this.selection = this.activeMarkets.slice()
      }

      this.originalSelection = this.selection.slice()
    },
    containMultipleMarketsConfigurations() {
      return (
        Object.keys(this.$store.state.panes.panes)
          .map(id => getBucketId(this.$store.state.panes.panes[id].markets))
          .filter((v, i, a) => a.indexOf(v) === i).length > 1
      )
    },
    selectPaneMarkets(paneId) {
      const pane = this.otherPanes[paneId]

      for (let i = 0; i < pane.markets.length; i++) {
        if (this.selection.indexOf(pane.markets[i]) !== -1) {
          continue
        }

        this.selection.push(pane.markets[i])
      }
    },
    selectMarket(market) {
      this.selection.push(market)
    },
    selectMarkets(markets, removeFromHistory) {
      if (removeFromHistory) {
        this.$store.commit('settings/REMOVE_SEARCH_HISTORY', markets)
        clearTimeout(this._hideHistoryTimeout)
        return
      }

<<<<<<< HEAD
      const marketsToAdd = markets.filter(market => this.selection.indexOf(market) === -1)
=======
      const marketsToAdd = markets.filter(
        market => this.selection.indexOf(market) === -1
      )
>>>>>>> 21be29db

      if (!marketsToAdd.length) {
        this.$store.dispatch('app/showNotice', {
          id: 'select-market-already-added',
          title: `You already selected ${
            markets.length > 1 ? 'these markets' : markets[0]
          } !`,
          type: 'error'
        })
        return
      }

      this.selection = this.selection.concat(marketsToAdd)
    },
    async deselectWhileRetainingScroll(markets) {
<<<<<<< HEAD
      const scrollTop = this.$refs.wrapper.scrollTop
=======
      const scrollTop = this.$refs.selection.scrollTop
>>>>>>> 21be29db

      if (Array.isArray(markets)) {
        this.deselectMarkets(markets)
      } else {
        this.deselectMarket(markets)
      }

      await this.$nextTick()

      this.$refs.input.focus()

<<<<<<< HEAD
      this.$refs.wrapper.scrollTop = scrollTop
=======
      this.$refs.selection.scrollTop = scrollTop
>>>>>>> 21be29db
    },
    deselectMarket(market) {
      this.selection.splice(this.selection.indexOf(market), 1)
    },
    deselectMarkets(markets) {
      for (const market of markets) {
        this.deselectMarket(market)
      }
    },
    async submit() {
      if (this.selection.length) {
        this.$store.dispatch('settings/saveSearchSelection', this.selection)
      }

      if (!this.paneId) {
        if (
          this.containMultipleMarketsConfigurations() &&
          !(await dialogService.confirm(
            'Are you sure ? Some of the panes are watching specific markets.'
          ))
        ) {
          return
        }

        this.loading = true

        if (!Object.keys(this.$store.state.panes.panes).length) {
          await this.$store.dispatch('panes/addPane', { type: 'trades' })
        }

        await this.$store.dispatch('panes/setMarketsForAll', this.selection)
      } else {
        this.loading = true

        await this.$store.dispatch('panes/setMarketsForPane', {
          id: this.paneId,
          markets: this.selection
        })
      }

      this.loading = false

      this.hide()
    },
    hide() {
      this.$store.dispatch('app/hideSearch')
    },
    toggleType(key) {
      this.$store.commit('settings/TOGGLE_SEARCH_TYPE', key)
    },
    toggleExchange(key) {
      this.$store.commit('settings/TOGGLE_SEARCH_EXCHANGE', key)
    },

<<<<<<< HEAD
    async ensureProducts() {
      for (const exchangeId of this.$store.getters['exchanges/getExchanges']) {
        if (this.$store.state.exchanges[exchangeId].disabled === true) {
          continue
        }

        if (!this.$store.state.exchanges[exchangeId].fetched) {
          await requestProducts(exchangeId)
        }

        if (this.$store.state.exchanges[exchangeId].fetched && !indexedProducts[exchangeId]) {
          await indexProducts(exchangeId)
        }
      }
    },

=======
>>>>>>> 21be29db
    clearSelection() {
      this.selection.splice(0, this.selection.length)

      this.query = ''

      this.$refs.input.focus()
    },

    copySelection() {
      copyTextToClipboard(this.selection.join(','))

      this.$store.dispatch('app/showNotice', {
        id: 'products-clipboard',
        title: `Copied ${this.selection.length} product(s) to clipboard`
      })
    },

    clearFilters() {
      this.$store.commit('settings/CLEAR_SEARCH_FILTERS')
      this.toggleAll(true)
    },

    onPaste(event) {
      debugger
      if (document.activeElement) {
        if (document.activeElement.tagName === 'INPUT') {
          return
        }
      }

      const raw = event.clipboardData.getData('text/plain')
      const markets = raw.split(',').filter(a => /^.{3,}:.{4,32}$/.test(a))

      if (!markets.length) {
        return
      }

      this.selection = markets
    },

    onKeydown(event) {
      switch (event.key) {
        case 'Enter':
          event.preventDefault()
          if (this.results[this.activeIndex]) {
            if (this.searchTypes.normalize) {
              this.selectMarkets(this.results[this.activeIndex].markets)
            } else {
              this.selectMarket(this.results[this.activeIndex].id)
            }
          }
          break

        case 'ArrowDown':
        case 'ArrowUp':
          if (this.results.length) {
            if (event.key === 'ArrowUp') {
              this.activeIndex = Math.max(0, this.activeIndex - 1)
            } else {
              if (this.activeIndex === null) {
                this.activeIndex = 0
              } else {
                this.activeIndex = Math.min(
                  this.results.length - 1,
                  this.activeIndex + 1
                )
              }
            }
          }
          break

        case 'Backspace':
        case 'Delete':
          this.deleteLast()
          break

        case 'c':
          if (
            (event.ctrlKey || event.metaKey) &&
            !window.getSelection().toString().length
          ) {
            this.copySelection()
          }
          break
      }
    },

    deleteLast() {
      if (!this.query.length && this.selection.length) {
        if (this.searchTypes.normalize) {
          const lastPair = Object.keys(this.groupedSelection).pop()
          this.deselectMarkets(this.groupedSelection[lastPair])
        } else {
          this.selection.splice(this.selection.length - 1, 1)
        }
      }
    },

    addAll() {
      const normalized = this.searchTypes.normalize
      const markets = []

      for (let i = 0; i < this.results.length; i++) {
        if (normalized) {
          for (const market of this.results[i].markets) {
            markets.push(market)
          }
        } else {
          markets.push(this.results[i].id)
        }
      }

      this.selectMarkets(markets)
    },

    toggleAll(selectAll) {
      if (typeof selectAll !== 'boolean') {
        selectAll = Boolean(!this.allExchangesEnabled)
      }

      this.$set(
        this.$store.state.settings,
        'searchExchanges',
        this.exchanges.reduce((output, id) => {
          output[id] = selectAll ? true : false
          return output
        }, {})
      )
    },

    async refreshExchangeProducts(exchangeId) {
      if (!exchangeId) {
        if (
          await dialogService.confirm(
            `Download all exchange's products ?\n\nThis might take a while.`
          )
        ) {
          for (const exchange of this.exchanges) {
            await this.refreshExchangeProducts(exchange)
          }
        }

        return
      }

      if (this._refreshProductsTimeout) {
        clearTimeout(this._refreshProductsTimeout)
      }

      this.canRefreshProducts = false

      this.$store.dispatch('app/showNotice', {
        id: exchangeId,
        title: `Refreshing ${exchangeId}'s products...`
      })

      await workspacesService.deleteProducts(exchangeId)

      const count = (
        await indexProducts(
          exchangeId,
          await getExchangeSymbols(exchangeId, true)
        )
      ).length

      this.$store.dispatch('app/showNotice', {
        id: exchangeId,
        title: `Saved ${count} ${exchangeId}'s products`
      })

      await this.$store.dispatch('exchanges/disconnect', exchangeId)
      await this.$store.dispatch('exchanges/connect', exchangeId)

      this._refreshProductsTimeout = setTimeout(() => {
        this._refreshProductsTimeout = null
        this.canRefreshProducts = true
      }, 10000)

      this.cacheProducts()
    },

    showMore() {
      this.page++
    },

    showLess() {
      this.page = Math.max(this.page - 1, 0)
    },

    cacheProducts() {
<<<<<<< HEAD
      this.flattenedProducts = Array.prototype.concat(...Object.values(indexedProducts))
    },

    toggleHistory(show) {
      if (this._hideHistoryTimeout) {
        clearTimeout(this._hideHistoryTimeout)
        this._hideHistoryTimeout = null
      }

      if (show) {
        this.showHistory = true
        return
      }

      this._hideHistoryTimeout = setTimeout(() => {
        this._hideHistoryTimeout = null
        this.showHistory = false
      }, 1000)
=======
      this.flattenedProducts = Array.prototype.concat(
        ...Object.values(indexedProducts)
      )
>>>>>>> 21be29db
    }
  }
}
</script>
<style lang="scss" scoped>
.search {
  display: flex;
  align-items: stretch;
  height: 100%;
  overflow: hidden;

  &__side {
    width: 12.5rem;
    min-width: 12.5rem;
    overflow: auto;

    .section {
      background: 0;

      &__title:first-child {
        padding-bottom: 0;
      }
    }

    @media screen and (max-width: 550px) {
      display: none;

      &.-show {
        display: block;
      }
    }

    &-toggle {
      @media screen and (min-width: 550px) {
        display: none;
      }
    }
  }

  &__wrapper {
    flex-grow: 1;
    width: 650px;
    max-width: 650px;
    padding: 0 1rem 1rem;
    overflow: auto;

    @media screen and (min-width: 551px) {
      padding-left: 0;
    }
  }

  &__results {
    table {
      border: 0;
      border-collapse: collapse;
      width: 100%;
    }

    tr.active {
      background-color: rgba(black, 0.2) !important;
    }

    td {
      padding: 0.5em;
    }
  }

  &__tags {
    padding: 6px 2rem 2px 6px;

    &-controls > button,
    > button,
    > input {
      margin-bottom: 4px;
      margin-right: 5px;
      height: 32px;
    }

    input {
      border: 0;
      background: 0;
      color: inherit;
      font-family: inherit;
      padding: 0 4px;
      flex-grow: 1;
      font-size: 1em;
    }
  }

  &-selection {
    position: relative;
    min-width: 19rem;
    border: 0;
    max-height: 50%;
    overflow: auto;

    &.-sticky {
      @media screen and (min-width: 550px) {
        backdrop-filter: blur(0.25rem);
        background-color: var(--theme-background-o20);
        position: sticky;
        top: 0;
        z-index: 2;
<<<<<<< HEAD
=======
        border-radius: 0;
>>>>>>> 21be29db
      }
    }

    &__controls {
      position: absolute;
      top: 0;
      right: 0;
      margin: 6px 0 6px 6px;
    }
  }

  &-recent-searches {
    display: flex;
    justify-content: space-between;
    align-items: center;
    background-color: var(--theme-color-o10);
    margin-top: 0.5rem;

    small {
      text-transform: uppercase;
    }

    &__clear {
      padding: 0;
      margin: 0.25rem 1rem;
    }

    .search__tags {
      padding: 0;
      max-width: 100%;
      overflow: hidden;
      flex-grow: 1;
      padding: 0.25rem 0.5rem;

      button,
      button:hover {
        background: none;
        border: 1px dashed currentColor;
        height: 24px;
      }
    }
  }
  .section {
    &__controls {
      top: 0.75rem;
      right: 0.75rem;
      font-size: 0.875em;
      z-index: 1;
    }

    label {
      overflow-y: auto;
    }
  }

  .checkbox-control {
    a {
      visibility: hidden;
    }

    &:hover a {
      visibility: visible;
    }
  }
}

.search .switch-page {
  height: 0;
  display: block;
  padding: 0;
  line-height: 0;
  border: 0;
  background: 0 !important;
}

.search-history-enter-active,
.search-history-leave-active {
  overflow: hidden;
}
.search-history-enter-active {
  transition: all 0.4s $ease-elastic, height 0.4s $ease-out-expo;
}
.search-history-leave-active {
  transition: all 1s $ease-out-expo;
}

.search-history-enter,
.search-history-leave-to {
  opacity: 0;
}

.search-history-enter,
.search-history-leave-to {
  transform: translateY(-1rem);
}
</style><|MERGE_RESOLUTION|>--- conflicted
+++ resolved
@@ -82,17 +82,6 @@
               <span>Show recents</span>
             </label>
           </div>
-<<<<<<< HEAD
-          <div class="search-filters__title text-muted mb8" @click="showExtraFilters = !showExtraFilters">
-            Extra
-            <i class="icon-up-thin"></i>
-          </div>
-        </div>
-
-        <div class="search-filters mb16">
-          <div class="search-filters__content" v-if="showQuoteFilters">
-            <label class="checkbox-control -small mb4" v-for="quote of quoteCurrencies" :key="quote">
-=======
           <div
             class="section__title"
             @click="$store.commit('settings/TOGGLE_SEARCH_PANEL', 'extras')"
@@ -109,7 +98,6 @@
             <label
               class="section__controls checkbox-control -small mb4 flex-right"
             >
->>>>>>> 21be29db
               <input
                 type="checkbox"
                 class="form-control"
@@ -147,10 +135,6 @@
               </label>
             </template>
           </div>
-<<<<<<< HEAD
-          <div class="search-filters__title text-muted mb8" @click="showQuoteFilters = !showQuoteFilters">
-            Quote currency
-=======
           <div
             class="section__title text-muted mb8"
             @click="$store.commit('settings/TOGGLE_SEARCH_PANEL', 'exchanges')"
@@ -166,7 +150,6 @@
             >
               <i class="icon-refresh ml8 mr8"></i>
             </a>
->>>>>>> 21be29db
             <i class="icon-up-thin"></i>
           </div>
         </section>
@@ -208,18 +191,6 @@
               <span>Futures</span>
             </label>
           </div>
-<<<<<<< HEAD
-          <div class="search-filters__title text-muted mb8" @click="showTypeFilters = !showTypeFilters">
-            Type
-            <i class="icon-up-thin"></i>
-          </div>
-        </div>
-
-        <div class="search-filters">
-          <div class="search-filters__content" v-if="showExchanges">
-            <label class="search-filters__controls checkbox-control -small mb4 flex-right">
-              <input type="checkbox" class="form-control" :checked="allExchangesEnabled" @change="toggleAll" />
-=======
           <div
             class="section__title text-muted mb8"
             @click="$store.commit('settings/TOGGLE_SEARCH_PANEL', 'types')"
@@ -249,56 +220,19 @@
                   })
                 "
               />
->>>>>>> 21be29db
               <div></div>
               <span>{{ quote }}</span>
             </label>
-<<<<<<< HEAD
-            <template v-for="id of exchanges">
-              <label class="checkbox-control -small mb4 -custom" :key="id" v-if="!$store.state.exchanges[id].disabled">
-                <input
-                  type="checkbox"
-                  class="form-control"
-                  :checked="searchExchanges[id] !== false"
-                  @change="$store.commit('settings/TOGGLE_SEARCH_EXCHANGE', id)"
-                />
-                <div :class="'icon-' + id"></div>
-                <span>
-                  <span v-text="id"></span>
-                  <a v-if="canRefreshProducts" href="javascript:void(0);" class="-text" @click="refreshExchangeProducts(id)" title="Refresh products">
-                    <i class="icon-refresh ml8"></i>
-                  </a>
-                </span>
-              </label>
-            </template>
-          </div>
-          <div class="search-filters__title text-muted mb8" @click="showExchanges = !showExchanges">
-            Exchanges
-            <a
-              v-if="canRefreshProducts"
-              href="javascript:void(0);"
-              class="search-filters__refresh-all -text"
-              @click="refreshExchangeProducts()"
-              title="Refresh products"
-            >
-              <i class="icon-refresh ml8"></i>
-            </a>
-=======
           </div>
           <div
             class="section__title text-muted mb8"
             @click="$store.commit('settings/TOGGLE_SEARCH_PANEL', 'quotes')"
           >
             Quote currency
->>>>>>> 21be29db
             <i class="icon-up-thin"></i>
           </div>
         </section>
       </div>
-<<<<<<< HEAD
-      <div class="search__wrapper hide-scrollbar" ref="wrapper">
-        <div class="search-selection search__tags form-control" :class="groupsCount < 10 && '-sticky'">
-=======
       <div class="search__wrapper hide-scrollbar">
         <div
           class="search-selection search__tags form-control"
@@ -306,7 +240,6 @@
           @click="$refs.input.focus()"
           ref="selection"
         >
->>>>>>> 21be29db
           <div v-if="selection.length" class="search-selection__controls">
             <button
               class="btn -text"
@@ -316,16 +249,12 @@
             >
               <i class="icon-merge"></i>
             </button>
-<<<<<<< HEAD
-            <button class="btn -text" @click="clearSelection" title="Clear" v-tippy>
-=======
             <button
               class="btn -text"
               @click="clearSelection"
               title="Clear"
               v-tippy="{ boundary: 'window', placement: 'bottom' }"
             >
->>>>>>> 21be29db
               <i class="icon-eraser"></i>
             </button>
           </div>
@@ -349,11 +278,7 @@
             <button
               v-for="market of selection"
               :key="market"
-<<<<<<< HEAD
-              class="btn -accent -accent-200"
-=======
               class="btn"
->>>>>>> 21be29db
               :class="{ '-green': activeMarkets.indexOf(market) !== -1 }"
               title="Click to remove"
               @click.stop.prevent="deselectWhileRetainingScroll(market)"
@@ -365,36 +290,10 @@
             type="text"
             placeholder="Search"
             :value="query"
-<<<<<<< HEAD
-            @focus="toggleHistory(true)"
-            @blur="toggleHistory(false)"
-=======
->>>>>>> 21be29db
             @input=";(page = 0), (query = $event.target.value)"
           />
         </div>
         <div class="search__results">
-<<<<<<< HEAD
-          <transition-height name="search-history" single>
-            <div v-if="showHistory && previousSearchSelections.length" class="search-history">
-              <div class="search__tags">
-                <button
-                  v-for="savedSelection of previousSearchSelections"
-                  :key="savedSelection.label"
-                  class="btn -accent -accent-200 -pill -small"
-                  :title="savedSelection.markets.join(', ')"
-                  @click="selectMarkets(savedSelection.markets, $event.shiftKey)"
-                >
-                  <span v-if="savedSelection.count > 1" class="badge -invert ml8" v-text="savedSelection.markets.length"></span>
-                  <span>{{ savedSelection.label }}</span>
-                </button>
-              </div>
-              <button class="btn -outline search-history__clear" v-tippy title="Clear recent searches<br><i>💡 SHIFT+CLIC to delete 1 item</i>">
-                <i class="icon-trash -small" @click="$store.commit('settings/CLEAR_SEARCH_HISTORY')"></i>
-              </button>
-            </div>
-          </transition-height>
-=======
           <div
             v-if="searchTypes.recent && previousSearchSelections.length"
             class="search-recent-searches"
@@ -426,7 +325,6 @@
               ></i>
             </button>
           </div>
->>>>>>> 21be29db
           <template v-if="results.length">
             <div v-if="page > 0" class="d-flex mt8">
               <button class="btn -text mlauto switch-page" @click="showLess">
@@ -545,10 +443,6 @@
 import { copyTextToClipboard, getBucketId } from '@/utils/helpers'
 import dialogService from '@/services/dialogService'
 import workspacesService from '@/services/workspacesService'
-<<<<<<< HEAD
-import { formatStablecoin, indexedProducts, indexProducts, requestProducts } from '@/services/productsService'
-import TransitionHeight from '@/components/framework/TransitionHeight.vue'
-=======
 import {
   stripStable,
   indexedProducts,
@@ -557,7 +451,6 @@
   ensureIndexedProducts
 } from '@/services/productsService'
 import Carousel from '@/components/framework/Carousel.vue'
->>>>>>> 21be29db
 
 const RESULTS_PER_PAGE = 25
 
@@ -565,11 +458,7 @@
   mixins: [DialogMixin],
   components: {
     Dialog,
-<<<<<<< HEAD
-    TransitionHeight
-=======
     Carousel
->>>>>>> 21be29db
   },
   props: {
     paneId: {
@@ -579,7 +468,6 @@
   data: () => ({
     page: 0,
     query: '',
-    showHistory: true,
     markets: [],
     loading: false,
     selection: [],
@@ -727,13 +615,9 @@
       return this.$store.state.app.historicalMarkets
     },
     queryFilter: function() {
-<<<<<<< HEAD
-      const multiQuery = this.query.replace(/[ ,]/g, '|').replace(/(^|\w|\s)\*(\w|\s|$)/g, '$1.*$2')
-=======
       const multiQuery = this.query
         .replace(/[ ,]/g, '|')
         .replace(/(^|\w|\s)\*(\w|\s|$)/g, '$1.*$2')
->>>>>>> 21be29db
 
       if (this.searchTypes.normalize) {
         return new RegExp('^' + multiQuery, 'i')
@@ -940,13 +824,9 @@
         return
       }
 
-<<<<<<< HEAD
-      const marketsToAdd = markets.filter(market => this.selection.indexOf(market) === -1)
-=======
       const marketsToAdd = markets.filter(
         market => this.selection.indexOf(market) === -1
       )
->>>>>>> 21be29db
 
       if (!marketsToAdd.length) {
         this.$store.dispatch('app/showNotice', {
@@ -962,11 +842,7 @@
       this.selection = this.selection.concat(marketsToAdd)
     },
     async deselectWhileRetainingScroll(markets) {
-<<<<<<< HEAD
-      const scrollTop = this.$refs.wrapper.scrollTop
-=======
       const scrollTop = this.$refs.selection.scrollTop
->>>>>>> 21be29db
 
       if (Array.isArray(markets)) {
         this.deselectMarkets(markets)
@@ -978,11 +854,7 @@
 
       this.$refs.input.focus()
 
-<<<<<<< HEAD
-      this.$refs.wrapper.scrollTop = scrollTop
-=======
       this.$refs.selection.scrollTop = scrollTop
->>>>>>> 21be29db
     },
     deselectMarket(market) {
       this.selection.splice(this.selection.indexOf(market), 1)
@@ -1037,25 +909,6 @@
       this.$store.commit('settings/TOGGLE_SEARCH_EXCHANGE', key)
     },
 
-<<<<<<< HEAD
-    async ensureProducts() {
-      for (const exchangeId of this.$store.getters['exchanges/getExchanges']) {
-        if (this.$store.state.exchanges[exchangeId].disabled === true) {
-          continue
-        }
-
-        if (!this.$store.state.exchanges[exchangeId].fetched) {
-          await requestProducts(exchangeId)
-        }
-
-        if (this.$store.state.exchanges[exchangeId].fetched && !indexedProducts[exchangeId]) {
-          await indexProducts(exchangeId)
-        }
-      }
-    },
-
-=======
->>>>>>> 21be29db
     clearSelection() {
       this.selection.splice(0, this.selection.length)
 
@@ -1079,7 +932,6 @@
     },
 
     onPaste(event) {
-      debugger
       if (document.activeElement) {
         if (document.activeElement.tagName === 'INPUT') {
           return
@@ -1246,30 +1098,9 @@
     },
 
     cacheProducts() {
-<<<<<<< HEAD
-      this.flattenedProducts = Array.prototype.concat(...Object.values(indexedProducts))
-    },
-
-    toggleHistory(show) {
-      if (this._hideHistoryTimeout) {
-        clearTimeout(this._hideHistoryTimeout)
-        this._hideHistoryTimeout = null
-      }
-
-      if (show) {
-        this.showHistory = true
-        return
-      }
-
-      this._hideHistoryTimeout = setTimeout(() => {
-        this._hideHistoryTimeout = null
-        this.showHistory = false
-      }, 1000)
-=======
       this.flattenedProducts = Array.prototype.concat(
         ...Object.values(indexedProducts)
       )
->>>>>>> 21be29db
     }
   }
 }
@@ -1373,10 +1204,7 @@
         position: sticky;
         top: 0;
         z-index: 2;
-<<<<<<< HEAD
-=======
         border-radius: 0;
->>>>>>> 21be29db
       }
     }
 
@@ -1451,25 +1279,4 @@
   border: 0;
   background: 0 !important;
 }
-
-.search-history-enter-active,
-.search-history-leave-active {
-  overflow: hidden;
-}
-.search-history-enter-active {
-  transition: all 0.4s $ease-elastic, height 0.4s $ease-out-expo;
-}
-.search-history-leave-active {
-  transition: all 1s $ease-out-expo;
-}
-
-.search-history-enter,
-.search-history-leave-to {
-  opacity: 0;
-}
-
-.search-history-enter,
-.search-history-leave-to {
-  transform: translateY(-1rem);
-}
 </style>