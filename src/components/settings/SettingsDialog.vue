--- conflicted
+++ resolved
@@ -3,13 +3,9 @@
     <template v-slot:header
       ><div>
         <div class="title">Settings</div>
-<<<<<<< HEAD
-        <div class="subtitle" v-if="hits"><i class="icon-bolt"></i> <code v-text="hits"></code> messages /s</div>
-=======
         <div class="subtitle" v-if="hits">
           <i class="icon-bolt"></i> <code v-text="hits"></code> messages /s
         </div>
->>>>>>> 21be29db
       </div>
       <div class="column -center"></div>
     </template>
