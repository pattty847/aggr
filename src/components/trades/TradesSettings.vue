--- conflicted
+++ resolved
@@ -294,13 +294,8 @@
               <editable
                 class="-center text-nowrap ml8"
                 style="line-height: 1"
-<<<<<<< HEAD
-                :content="'× ' + audioVolume"
-                @output="$store.commit(paneId + '/SET_AUDIO_VOLUME', $event)"
-=======
                 :value="'× ' + audioVolume"
                 @input="$store.commit(paneId + '/SET_AUDIO_VOLUME', $event)"
->>>>>>> 21be29db
               ></editable>
             </div>
             <label class="mt16 d-block">Pitch</label>
@@ -321,22 +316,13 @@
               <editable
                 class="-center text-nowrap ml8"
                 style="line-height: 1"
-<<<<<<< HEAD
-                :content="'× ' + audioPitch"
-                @output="$store.commit(paneId + '/SET_AUDIO_PITCH', $event)"
-=======
                 :value="'× ' + audioPitch"
                 @input="$store.commit(paneId + '/SET_AUDIO_PITCH', $event)"
->>>>>>> 21be29db
               ></editable>
             </div>
           </div>
         </div>
         <div class="form-group" v-if="useAudio && !muted">
-<<<<<<< HEAD
-          <label> Minimum for a trade to trigger a sound </label>
-          <input
-=======
           <label>
             Minimum for a trade to trigger a sound
             <i
@@ -346,7 +332,6 @@
             ></i>
           </label>
           <editable
->>>>>>> 21be29db
             class="form-control"
             :value="audioThreshold"
             :placeholder="audioThresholdPlaceholder"
@@ -435,9 +420,6 @@
             </div>
           </div>
         </div>
-<<<<<<< HEAD
-        <a v-else href="javascript:void(0);" @click="$store.dispatch('app/showSearch', paneId)"> Add markets to pane </a>
-=======
         <a
           v-else
           href="javascript:void(0);"
@@ -445,7 +427,6 @@
         >
           Add markets to pane
         </a>
->>>>>>> 21be29db
       </div>
 
       <div class="section__title" @click="toggleSection('multipliers')">
