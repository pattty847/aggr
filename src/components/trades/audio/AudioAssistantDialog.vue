--- conflicted
+++ resolved
@@ -26,16 +26,12 @@
           @input="frequency = $event"
           @reset="reset('frequency')"
         ></slider>
-<<<<<<< HEAD
-        <editable class="-center text-nowrap ml8" style="line-height: 1" :content="frequency" @output="frequency = $event"></editable>
-=======
         <editable
           class="-center text-nowrap ml8"
           style="line-height: 1"
           :value="frequency"
           @input="frequency = $event"
         ></editable>
->>>>>>> 21be29db
       </div>
     </div>
     <div v-else class="form-group mb16">
