module.exports = {
  root: true,
  env: {
    node: true
  },
  extends: ['plugin:vue/essential', 'eslint:recommended', '@vue/typescript/recommended', '@vue/prettier', '@vue/prettier/@typescript-eslint'],
  parserOptions: {
    ecmaVersion: 2020
  },
  rules: {
    'no-console': process.env.NODE_ENV === 'production' ? 'warn' : 'off',
    'no-debugger': process.env.NODE_ENV === 'production' ? 'warn' : 'off',
    '@typescript-eslint/no-explicit-any': 'off',
    '@typescript-eslint/camelcase': 'off',
    '@typescript-eslint/no-var-requires': 0,
    camelcase: 'off',
    'prettier/prettier': [
      'error',
      {
<<<<<<< HEAD
        endOfLine: 'auto'
=======
        endOfLine: 'auto',
        printWidth: 80
>>>>>>> 21be29db
      }
    ]
  }
}
<|MERGE_RESOLUTION|>--- conflicted
+++ resolved
@@ -1,29 +1,25 @@
-module.exports = {
-  root: true,
-  env: {
-    node: true
-  },
-  extends: ['plugin:vue/essential', 'eslint:recommended', '@vue/typescript/recommended', '@vue/prettier', '@vue/prettier/@typescript-eslint'],
-  parserOptions: {
-    ecmaVersion: 2020
-  },
-  rules: {
-    'no-console': process.env.NODE_ENV === 'production' ? 'warn' : 'off',
-    'no-debugger': process.env.NODE_ENV === 'production' ? 'warn' : 'off',
-    '@typescript-eslint/no-explicit-any': 'off',
-    '@typescript-eslint/camelcase': 'off',
-    '@typescript-eslint/no-var-requires': 0,
-    camelcase: 'off',
-    'prettier/prettier': [
-      'error',
-      {
-<<<<<<< HEAD
-        endOfLine: 'auto'
-=======
-        endOfLine: 'auto',
-        printWidth: 80
->>>>>>> 21be29db
-      }
-    ]
-  }
-}
+module.exports = {
+  root: true,
+  env: {
+    node: true
+  },
+  extends: ['plugin:vue/essential', 'eslint:recommended', '@vue/typescript/recommended', '@vue/prettier', '@vue/prettier/@typescript-eslint'],
+  parserOptions: {
+    ecmaVersion: 2020
+  },
+  rules: {
+    'no-console': process.env.NODE_ENV === 'production' ? 'warn' : 'off',
+    'no-debugger': process.env.NODE_ENV === 'production' ? 'warn' : 'off',
+    '@typescript-eslint/no-explicit-any': 'off',
+    '@typescript-eslint/camelcase': 'off',
+    '@typescript-eslint/no-var-requires': 0,
+    camelcase: 'off',
+    'prettier/prettier': [
+      'error',
+      {
+        endOfLine: 'auto',
+        printWidth: 80
+      }
+    ]
+  }
+}